from typing import List, Dict, Optional, Callable, Optional, Tuple, Iterable
import argparse
import difflib
import functools
import os
from random import Random
import random
import re
import sys
import time
import traceback
from multiprocessing import Queue, Process
from enum import Enum

import attr
import pycparser
from preprocess import preprocess
import copy

from compiler import Compiler
from randomizer import Randomizer
from scorer import Scorer
from perm.perm import EvalState, Perm
import perm
import ast_util
import iter_util
from pycparser import CParser
from pycparser import c_ast as ca
from candidate import Candidate
from profiler import Profiler

# The probability that the randomizer continues transforming the output it
# generated last time it was given the same initial C code.
RANDOMIZER_KEEP_PROB = 0.25

@attr.s
class Options:
    directories: List[str] = attr.ib()
    show_errors: bool = attr.ib(default=False)
    show_timings: bool = attr.ib(default=False)
    print_diffs: bool = attr.ib(default=False)
    seed: Optional[int] = attr.ib(default=None)
    threads: Optional[int] = attr.ib(default=1)

def find_fns(source: str) -> List[str]:
    fns = re.findall(r'(\w+)\([^()\n]*\)\s*?{', source)
    return [fn for fn in fns if not fn.startswith('PERM')
            and fn not in ['if', 'for', 'switch', 'while']]

class Permuter:
    '''
    Represents a single source which can permutation candidates can be generated
    from. 
    '''
    def __init__(self, dir: str, compiler: Compiler, scorer: Scorer, source_file: str, source: str, seed: int):
        self.dir = dir
        self.random = Random()
        self.randomizer = Randomizer()
        self.compiler = compiler
        self.scorer = scorer
        self.source_file = source_file

        fns = find_fns(source)
        if len(fns) == 0:
            raise Exception(f"{self.source_file} does not contain any function!")
        if len(fns) > 1:
            raise Exception(f"{self.source_file} must contain only one function. (Use strip_other_fns.py.)")
        self.fn_name = fns[0]
        self.unique_name = self.fn_name

        self.seed = seed
        self.random.seed(self.seed)

        self.parser = pycparser.CParser()
        self.permutations = perm.perm_gen(source)
        self.base = self.create_and_score_base()
        self.hashes = {self.base.score_hash}
        self.cand = None

        #Move outside?
        self._seed_iterator = iter(perm.get_all_seeds(self.permutations.perm_count, self.random))

    def create_and_score_base(self) -> Candidate:
        base_source = perm.perm_evaluate_one(self.permutations)
        base_cand = Candidate.from_source(base_source, self.parser)
        if not base_cand.compile(self.compiler):
            raise Exception(f"Unable to compile {self.source_file}")
        base_cand.score(self.scorer)
        return base_cand

    def get_next_seed(self) -> int:
        if self.permutations.is_random():
            max_ran = max([self.permutations.perm_count, 10**9])
            seed = self.random.randint(0, max_ran)
        else:
            seed = next(self._seed_iterator, None)
            
        return seed

    def eval_candidate(self, seed: int) -> Tuple[Candidate, Profiler]:
        t0 = time.time()

        # Determine if we should keep the last candidate 
        keep = (self.permutations.is_random() 
            and self.random.uniform(0, 1) >= RANDOMIZER_KEEP_PROB)
        
        # Create a new candidate if we didn't keep the last one (or if the last one didn't exist)
        if not self.cand or not keep:
            cand_c = self.permutations.evaluate(seed, EvalState())
            if cand_c is None:
                return None
            self.cand = Candidate.from_source(cand_c, self.parser, seed)

        # Randomize the candidate
        if self.permutations.is_random():
            self.cand.randomize_ast(self.randomizer)

<<<<<<< HEAD
        t1 = time.time()
=======
        start_o = self.compiler.compile(base_source, show_errors=True)
        if start_o is None:
            raise Exception(f"Unable to compile {self.source_file}")
>>>>>>> daca7256

        comp_success = self.cand.compile(self.compiler)

        t2 = time.time()

        if comp_success:
            self.cand.score(self.scorer)
            new_score, new_hash = self.cand.score_value, self.cand.score_hash
        else:
            new_hash = None
            new_score = self.scorer.PENALTY_INF

        t3 = time.time()

        profiler: Profiler = Profiler()
        profiler.add_stat(Profiler.StatType.perm, t1 - t0)
        profiler.add_stat(Profiler.StatType.compile, t2 - t1)
        profiler.add_stat(Profiler.StatType.score, t3 - t2)

        return self.cand, profiler

    def print_diff(self, cand: Candidate) -> None:
        a = self.base.get_source().split('\n')
        b = cand.get_source().split('\n')
        for line in difflib.unified_diff(a, b, fromfile='before', tofile='after', lineterm=''):
            print(line)

@attr.s
class EvalContext():
    iteration = 0
    errors = 0
    overall_profiler = Profiler()
    high_scores = {}
    permuters: List[Permuter] = []

def write_candidate(perm: Permuter, source: str) -> None:
    ctr = 0
    while True:
        ctr += 1
        try:
            fname = f'output-{perm.fn_name}-{ctr}.c'
            with open(fname, 'x') as f:
                f.write(source)
            break
        except FileExistsError:
            pass
    print(f"wrote to {fname}")   
    
def post_score(context: EvalContext, permuter: Permuter, cand: Candidate, exception: BaseException, profiler: Profiler) -> None:
    if exception != None:
        print(f"[{permuter.unique_name}] internal permuter failure.")
        traceback.print_exc()
        print(f"To reproduce the failure, rerun with: --seed {permuter.seed}")
        exit(1)

    if options.print_diffs:
        permuter.print_diff(cand)
        yn = input("Press any key to continue...")

    context.iteration += 1
    if cand.score_value is None:
        context.errors += 1
    disp_score = 'inf' if cand.score_value == permuter.scorer.PENALTY_INF else cand.score_value
    timings = ''
    if options.show_timings:
        assert(profiler)
        for stattype in profiler.time_stats:
            context.overall_profiler.add_stat(stattype, profiler.time_stats[stattype])
        timings = context.overall_profiler.get_str_stats()
    status_line = f"iteration {context.iteration}, {context.errors} errors, score = {disp_score}\t{timings}"

    if cand.score_value and cand.score_value <= permuter.base.score_value and cand.score_hash and cand.score_hash not in permuter.hashes and cand.score_value < 20000:
        permuter.hashes.add(cand.score_hash)
        print("\r" + " " * (len(status_line) + 10) + "\r", end='')
        if cand.score_value < permuter.base.score_value:
            context.high_scores[permuter] = cand.score_hash
            print(f"[{permuter.unique_name}] found a better score! ({cand.score_value} vs {permuter.base.score_value})")
        else:
            print(f"[{permuter.unique_name}] found different asm with same score")

        source = cand.get_source()
        write_candidate(permuter, source)
    print("\b"*10 + " "*10 + "\r" + status_line, end='', flush=True)
    
    # Cleanup cand
    if cand:
        with cand:
            pass

def gen_all_seeds(permuters: List[Permuter], heartbeat: Callable[[], None]) -> Iterable[Tuple[int, Permuter]]:
    '''
    For each permuter, return all possible seed permutations for that permuter.
    '''
    i = -1
    avail_permuters = [(p, p_i) for p, p_i in zip(permuters, range(len(permuters)))]

    while len(avail_permuters) > 0:
        # select a permuter
        i = (i + 1) % len(avail_permuters)
        permuter_item = avail_permuters[i]
        permuter, perm_ind = permuter_item
        
        # get a seed for the permuter
        seed = permuter.get_next_seed()
        if seed is None:
            avail_permuters.remove(permuter_item)
        else:
            yield perm_ind, seed
        
def main(options: Options) -> int:
    last_time = time.time()
    try:
        def heartbeat() -> None:
            nonlocal last_time
            last_time = time.time()
        return wrapped_main(options, heartbeat)
    except KeyboardInterrupt:
        if time.time() - last_time > 5:
            print()
            print("Aborting stuck process.")
            traceback.print_exc()
            exit(1)
        print()
        print("Exiting.")
        # The lru_cache sometimes uses a lot of memory, making normal exit slow
        # due to GC. But since we're sane people and don't use finalizers for
        # cleanup, we can just skip GC and exit immediately.
        os._exit(0)

# This has to be a global since we need to access the permuters. 
# multiprocessing fork()'s the main thread and it works out that the permuters
# are unmodified because we are simply passing in pre-calculated seeds from the
# main thread. In theory, we should be able to pass in the context as an argument
# but haven't been able to get pass various exceptions (probably related to pickling).
context = EvalContext()

def wrapped_main(options: Options, heartbeat: Callable[[], None]) -> int:
    print("Loading...")

    if options.seed is not None:
        start_seed = options.seed
    else:
        start_seed = random.randrange(sys.maxsize) # Random seed from default random

    name_counts: Dict[str, int] = {}
    for d in options.directories:
        heartbeat()
        compile_cmd = os.path.join(d, 'compile.sh')
        target_o = os.path.join(d, 'target.o')
        base_c = os.path.join(d, 'base.c')
        for fname in [compile_cmd, target_o, base_c]:
            if not os.path.isfile(fname):
                print(f"Missing file {fname}", file=sys.stderr)
                exit(1)
        if not os.stat(compile_cmd).st_mode & 0o100:
            print(f"{compile_cmd} must be marked executable.", file=sys.stderr)
            exit(1)

        print(base_c)

        compiler = Compiler(compile_cmd, options.show_errors)
        scorer = Scorer(target_o)
        c_source = preprocess(base_c)

        # TODO: catch special-purpose permuter exceptions from this
        permuter = Permuter(d, compiler, scorer, base_c, c_source, start_seed)
        print(f'perm count: {permuter.permutations.perm_count}')

        context.permuters.append(permuter)
        name_counts[permuter.fn_name] = name_counts.get(permuter.fn_name, 0) + 1
    print()

    for permuter in context.permuters:
        if name_counts[permuter.fn_name] > 1:
            permuter.unique_name += f" ({permuter.dir})"
        print(f"[{permuter.unique_name}] base score = {permuter.base.score_value}")

    context.high_scores = dict([(p.base.score_value, p) for p in context.permuters])

    perm_seed_iter = gen_all_seeds(context.permuters, heartbeat)
    if options.threads == 1:
        for permuter_index, seed in perm_seed_iter:
            heartbeat()
            permuter = context.permuters[permuter_index]
            # Run single threaded
            exception = None
            try:
                cand, profiler = permuter.eval_candidate(seed)
            except Exception as e:
                cand = None
                profiler = None
                exception = e
            post_score(context, permuter, cand, exception, profiler)
    else: # Run multi-threaded
        # Create queues
        task_queue = Queue()
        results_queue = Queue()

        def worker(input, output):
            global context
            for permuter_index, seed in iter(input.get, 'STOP'):
                try:
                    permuter = context.permuters[permuter_index]
                    result = permuter.eval_candidate(seed) + (permuter_index,None,)
                except e:
                    result = (None, None, permuter_index, e)
                output.put(result)

        # Begin workers
        for i in range(options.threads):
            Process(target=worker, args=(task_queue, results_queue)).start()
        
        # Run batch work
        for bat in iter_util.batch(iter(perm_seed_iter), options.threads * 100):
            # Put batch into queue
            for perm_seed in bat:
                task_queue.put(perm_seed)

            # Wait for batch to finish
            for i in range(len(bat)):
                heartbeat()
                cand, profiler, permuter_index, e = results_queue.get()
                permuter = context.permuters[permuter_index]
                post_score(context, permuter, cand, e, profiler)

        # Tell child processes to stop
        for i in range(options.threads):
            task_queue.put('STOP')

        print() 

    return context.high_scores

if __name__ == "__main__":
    parser = argparse.ArgumentParser(
            description="Randomly permute C files to better match a target binary.")
    parser.add_argument('directory', nargs='+',
            help="Directory containing base.c, target.o and compile.sh. Multiple directories may be given.")
    parser.add_argument('--show-errors', dest='show_errors', action='store_true',
            help="Display compiler error/warning messages, and keep .c files for failed compiles.")
    parser.add_argument('--show-timings', dest='show_timings', action='store_true',
            help="Display the time taken by permuting vs. compiling vs. scoring.")
    parser.add_argument('--print-diffs', dest='print_diffs', action='store_true',
            help="Instead of compiling generated sources, display diffs against a base version.")
    parser.add_argument('--seed', dest='seed', type=int,
            help="Base all randomness on this initial seed.")
    parser.add_argument('-j', dest='threads', type=int, default=1,
            help="Number of threads.")
    args = parser.parse_args()

    options = Options(
            directories=args.directory,
            show_errors=args.show_errors,
            show_timings=args.show_timings,
            print_diffs=args.print_diffs,
            seed=args.seed,
            threads=args.threads)
    main(options)<|MERGE_RESOLUTION|>--- conflicted
+++ resolved
@@ -115,15 +115,9 @@
         if self.permutations.is_random():
             self.cand.randomize_ast(self.randomizer)
 
-<<<<<<< HEAD
         t1 = time.time()
-=======
-        start_o = self.compiler.compile(base_source, show_errors=True)
-        if start_o is None:
-            raise Exception(f"Unable to compile {self.source_file}")
->>>>>>> daca7256
-
-        comp_success = self.cand.compile(self.compiler)
+
+        comp_success = self.cand.compile(self.compiler, show_errors=True)
 
         t2 = time.time()
 
