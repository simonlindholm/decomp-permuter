import argparse
from dataclasses import dataclass, field
import itertools
import multiprocessing
from multiprocessing import Queue
import os
import queue
import re
import sys
import threading
import time

from typing import Callable, Dict, Iterable, Iterator, List, Mapping, Optional, Tuple

from .candidate import CandidateResult
from .compiler import Compiler
from .error import CandidateConstructionFailure
<<<<<<< HEAD
from .helpers import plural, static_assert_unreachable, trim_source

import platform

system = platform.system().lower()


try:
    from .net.client import start_client
    from .net.core import ServerError, connect, enable_debug_mode
except ModuleNotFoundError as exception:
    if exception.name == "nacl":
        print(
            "Warning: failed to load module, nacl (PyNaCl), needed for networking mode"
        )
        missing_nacl = True
    else:
        print("ModuleNotFoundError: ", exception)
        sys.exit(1)


MIN_PRIO = 0.01
MAX_PRIO = 2.0

=======
from .helpers import (
    get_settings,
    get_default_randomization_weights,
    json_prop,
    json_dict,
    merge_randomization_weights,
    plural,
    static_assert_unreachable,
    trim_source,
)
from .net.client import start_client
from .net.core import ServerError, connect, enable_debug_mode, MAX_PRIO, MIN_PRIO
>>>>>>> 02461700
from .permuter import (
    EvalError,
    EvalResult,
    Feedback,
    Finished,
    Message,
    NeedMoreWork,
    Permuter,
    Task,
    WorkDone,
)
from .preprocess import preprocess
from .printer import Printer
from .profiler import Profiler
from .randomizer import RANDOMIZATION_PASSES
from .scorer import Scorer

# The probability that the randomizer continues transforming the output it
# generated last time.
DEFAULT_RAND_KEEP_PROB = 0.6


@dataclass
class Options:
    directories: List[str]
    show_errors: bool = False
    show_timings: bool = False
    print_diffs: bool = False
    stack_differences: bool = False
    abort_exceptions: bool = False
    better_only: bool = False
    best_only: bool = False
    score_threshold: Optional[int] = None
    quiet: bool = False
    stop_on_zero: bool = False
    keep_prob: float = DEFAULT_RAND_KEEP_PROB
    force_seed: Optional[str] = None
    threads: int = 1
    use_network: bool = False
    network_debug: bool = False
    network_priority: float = 1.0
    no_context_output: bool = False
    debug_mode: bool = False


def restricted_float(lo: float, hi: float) -> Callable[[str], float]:
    def convert(x: str) -> float:
        try:
            ret = float(x)
        except ValueError:
            raise argparse.ArgumentTypeError(f"invalid float value: '{x}'")

        if ret < lo or ret > hi:
            raise argparse.ArgumentTypeError(
                f"value {x} is out of range (must be between {lo} and {hi})"
            )
        return ret

    return convert


@dataclass
class EvalContext:
    options: Options
    printer: Printer = field(default_factory=Printer)
    iteration: int = 0
    errors: int = 0
    overall_profiler: Profiler = field(default_factory=Profiler)
    permuters: List[Permuter] = field(default_factory=list)


def write_candidate(
    perm: Permuter, result: CandidateResult, no_context_output: bool
) -> None:
    """Write the candidate's C source and score to the next output directory"""
    ctr = 0
    while True:
        ctr += 1
        try:
            output_dir = os.path.join(perm.dir, f"output-{result.score}-{ctr}")
            os.mkdir(output_dir)
            break
        except FileExistsError:
            pass
    source = result.source

    assert source is not None, "Permuter._need_to_send_source is wrong!"
    with open(os.path.join(output_dir, "source.c"), "x", encoding="utf-8") as f:
        if no_context_output:
            f.write(trim_source(source, perm.fn_name))
        else:
            f.write(source)
    with open(os.path.join(output_dir, "score.txt"), "x", encoding="utf-8") as f:
        f.write(f"{result.score}\n")
    with open(os.path.join(output_dir, "diff.txt"), "x", encoding="utf-8") as f:
        f.write(perm.diff(source) + "\n")
    print(f"wrote to {output_dir}")


def post_score(
    context: EvalContext, permuter: Permuter, result: EvalResult, who: Optional[str]
) -> bool:
    if isinstance(result, EvalError):
        if result.exc_str is not None:
            context.printer.print(
                "internal permuter failure.", permuter, who, keep_progress=True
            )
            print(result.exc_str)
        if result.seed is not None:
            seed_str = str(result.seed[1])
            if result.seed[0] != 0:
                seed_str = f"{result.seed[0]},{seed_str}"
            print(f"To reproduce the failure, rerun with: --seed {seed_str}")
        if context.options.abort_exceptions:
            sys.exit(1)
        else:
            return False

    if context.options.print_diffs:
        assert result.source is not None, "Permuter._need_to_send_source is wrong"
        print()
        print(permuter.diff(result.source))
        input("Press any key to continue...")

    profiler = result.profiler
    score_value = result.score

    if profiler is not None:
        for stattype in profiler.time_stats:
            context.overall_profiler.add_stat(stattype, profiler.time_stats[stattype])

    context.iteration += 1
    if score_value == permuter.scorer.PENALTY_INF:
        disp_score = "inf"
        context.errors += 1
    else:
        disp_score = str(score_value)
    timings = ""
    if context.options.show_timings:
        timings = "  \t" + context.overall_profiler.get_str_stats()
    status_line = f"iteration {context.iteration}, {context.errors} errors, score = {disp_score}{timings}"

    if permuter.should_output(result):
        former_best = permuter.best_score
        permuter.record_result(result)
        if score_value < former_best:
            color = "\u001b[32;1m"
            msg = f"found new best score! ({score_value} vs {permuter.base_score})"
        elif score_value == former_best:
            color = "\u001b[32;1m"
            msg = f"tied best score! ({score_value} vs {permuter.base_score})"
        elif score_value < permuter.base_score:
            color = "\u001b[33m"
            msg = f"found a better score! ({score_value} vs {permuter.base_score})"
        else:
            color = "\u001b[33m"
            msg = f"found different asm with same score ({score_value})"
        context.printer.print(msg, permuter, who, color=color)
        write_candidate(permuter, result, context.options.no_context_output)
    if not context.options.quiet:
        context.printer.progress(status_line)
    return score_value == 0


def cycle_seeds(permuters: List[Permuter]) -> Iterable[Tuple[int, int]]:
    """
    Return all possible (permuter index, seed) pairs, cycling over permuters.
    If a permuter is randomized, it will keep repeating seeds infinitely.
    """
    iterators: List[Iterator[Tuple[int, int]]] = []
    for perm_ind, permuter in enumerate(permuters):
        it = permuter.seed_iterator()
        iterators.append(zip(itertools.repeat(perm_ind), it))

    i = 0
    while iterators:
        i %= len(iterators)
        item = next(iterators[i], None)
        if item is None:
            del iterators[i]
            i -= 1
        else:
            yield item
            i += 1


def multiprocess_worker(
    permuters: List[Permuter],
    input_queue: "Queue[Task]",
    output_queue: "Queue[Feedback]",
) -> None:
    try:
        while True:
            # Read a work item from the queue. If none is immediately available,
            # tell the main thread to fill the queues more, and then block on
            # the queue.
            queue_item: Task
            try:
                queue_item = input_queue.get(block=False)
            except queue.Empty:
                output_queue.put((NeedMoreWork(), -1, None))
                queue_item = input_queue.get()
            if isinstance(queue_item, Finished):
                output_queue.put((queue_item, -1, None))
                output_queue.close()
                break
            permuter_index, seed = queue_item
            permuter = permuters[permuter_index]
            result = permuter.try_eval_candidate(seed)
            if isinstance(result, CandidateResult) and permuter.should_output(result):
                permuter.record_result(result)
            output_queue.put((WorkDone(permuter_index, result), -1, None))
            output_queue.put((NeedMoreWork(), -1, None))
    except KeyboardInterrupt:
        # Don't clutter the output with stack traces; Ctrl+C is the expected
        # way to quit and sends KeyboardInterrupt to all processes.
        # A heartbeat thing here would be good but is too complex.
        # Don't join the queue background thread -- thread joins in relation
        # to KeyboardInterrupt usually result in deadlocks.
        input_queue.cancel_join_thread()
        output_queue.cancel_join_thread()


def run(options: Options) -> List[int]:
    last_time = time.time()
    try:

        def heartbeat() -> None:
            nonlocal last_time
            last_time = time.time()

        return run_inner(options, heartbeat)
    except KeyboardInterrupt:
        if time.time() - last_time > 5:
            print()
            print("Aborting stuck process.")
            raise
        print()
        print("Exiting.")
        sys.exit(0)


def run_inner(options: Options, heartbeat: Callable[[], None]) -> List[int]:
    print("Loading...")

    context = EvalContext(options)

    force_seed: Optional[int] = None
    force_rng_seed: Optional[int] = None
    if options.force_seed:
        seed_parts = list(map(int, options.force_seed.split(",")))
        force_rng_seed = seed_parts[-1]
        force_seed = 0 if len(seed_parts) == 1 else seed_parts[0]

    name_counts: Dict[str, int] = {}
    for i, d in enumerate(options.directories):
        heartbeat()
        compile_cmd = os.path.join(d, "compile.sh")
        target_o = os.path.join(d, "target.o")
        base_c = os.path.join(d, "base.c")
        for fname in [compile_cmd, target_o, base_c]:
            if not os.path.isfile(fname):
                print(f"Missing file {fname}", file=sys.stderr)
                sys.exit(1)
        if not os.stat(compile_cmd).st_mode & 0o100:
            print(f"{compile_cmd} must be marked executable.", file=sys.stderr)
            sys.exit(1)

        settings: Mapping[str, object] = get_settings(d)

        compiler_type = json_prop(settings, "compiler_type", str, "base")

        default_weights = get_default_randomization_weights(compiler_type)
        weight_overrides = json_dict(
            json_prop(settings, "weight_overrides", dict, {}), float
        )
        randomization_weights = merge_randomization_weights(
            default_weights, weight_overrides
        )

        fn_name: Optional[str] = None
        if "func_name" in settings:
            fn_name = json_prop(settings, "func_name", str)

        if not fn_name:
            try:
                with open(os.path.join(d, "function.txt"), encoding="utf-8") as f:
                    fn_name = f.read().strip()
            except FileNotFoundError:
                pass

        if fn_name:
            print(f"{base_c} ({fn_name})")
        else:
            print(base_c)

        compiler = Compiler(
            compile_cmd, show_errors=options.show_errors, debug_mode=options.debug_mode
        )
        scorer = Scorer(
            target_o,
            stack_differences=options.stack_differences,
            debug_mode=options.debug_mode,
        )
        c_source = preprocess(base_c)

        try:
            permuter = Permuter(
                d,
                fn_name,
                compiler,
                scorer,
                base_c,
                c_source,
                randomization_weights=randomization_weights,
                force_seed=force_seed,
                force_rng_seed=force_rng_seed,
                keep_prob=options.keep_prob,
                need_profiler=options.show_timings,
                need_all_sources=options.print_diffs,
                show_errors=options.show_errors,
                best_only=options.best_only,
                better_only=options.better_only,
                score_threshold=options.score_threshold,
                debug_mode=options.debug_mode,
            )
        except CandidateConstructionFailure as e:
            print(e.message, file=sys.stderr)
            sys.exit(1)

        context.permuters.append(permuter)
        name_counts[permuter.fn_name] = name_counts.get(permuter.fn_name, 0) + 1
    print()

    if not context.permuters:
        print("No permuters!")
        return []

    for permuter in context.permuters:
        if name_counts[permuter.fn_name] > 1:
            permuter.unique_name += f" ({permuter.dir})"
        print(f"[{permuter.unique_name}] base score = {permuter.best_score}")

    if options.debug_mode:
        print("End of Debug Mode... Exiting")
        sys.exit(0)

    found_zero = False
    if options.threads == 1 and not options.use_network:
        # Simple single-threaded mode. This is not technically needed, but
        # makes the permuter easier to debug.
        for permuter_index, seed in cycle_seeds(context.permuters):
            heartbeat()
            permuter = context.permuters[permuter_index]
            result = permuter.try_eval_candidate(seed)
            if post_score(context, permuter, result, None):
                found_zero = True
                if options.stop_on_zero:
                    break
    else:
        seed_iterators: List[Optional[Iterator[int]]] = [
            permuter.seed_iterator()
            for perm_ind, permuter in enumerate(context.permuters)
        ]
        seed_iterators_remaining = len(seed_iterators)
        next_iterator_index = 0

        # Create queues.
        worker_task_queue: "Queue[Task]" = Queue()
        feedback_queue: "Queue[Feedback]" = Queue()

        # Connect to network and create client threads and queues.
        net_conns: "List[Tuple[threading.Thread, Queue[Task]]]" = []
        if options.use_network:
            print("Connecting to permuter@home...")
            if options.network_debug:
                enable_debug_mode()
            first_stats: Optional[Tuple[int, int, float]] = None
            for perm_index in range(len(context.permuters)):
                try:
                    port = connect()
                except (EOFError, ServerError) as e:
                    print("Error:", e)
                    sys.exit(1)
                thread, queue, stats = start_client(
                    port,
                    context.permuters[perm_index],
                    perm_index,
                    feedback_queue,
                    options.network_priority,
                )
                net_conns.append((thread, queue))
                if first_stats is None:
                    first_stats = stats
            assert first_stats is not None, "has at least one permuter"
            clients_str = plural(first_stats[0], "other client")
            servers_str = plural(first_stats[1], "server")
            cores_str = plural(int(first_stats[2]), "core")
            print(f"Connected! {servers_str} online ({cores_str}, {clients_str})")

        # Start local worker threads
        processes: List[multiprocessing.Process] = []
        for i in range(options.threads):
            p = multiprocessing.Process(
                target=multiprocess_worker,
                args=(context.permuters, worker_task_queue, feedback_queue),
            )
            p.start()
            processes.append(p)

        active_workers = len(processes)

        if not active_workers and not net_conns:
            print("No workers available! Exiting.")
            sys.exit(1)

        def process_finish(finish: Finished, source: int) -> None:
            nonlocal active_workers

            if finish.reason:
                permuter: Optional[Permuter] = None
                if source != -1 and len(context.permuters) > 1:
                    permuter = context.permuters[source]
                context.printer.print(finish.reason, permuter, None, keep_progress=True)

            if source == -1:
                active_workers -= 1

        def process_result(work: WorkDone, who: Optional[str]) -> bool:
            permuter = context.permuters[work.perm_index]
            return post_score(context, permuter, work.result, who)

        def get_task(perm_index: int) -> Optional[Tuple[int, int]]:
            nonlocal next_iterator_index, seed_iterators_remaining
            if perm_index == -1:
                while seed_iterators_remaining > 0:
                    task = get_task(next_iterator_index)
                    next_iterator_index += 1
                    next_iterator_index %= len(seed_iterators)
                    if task is not None:
                        return task
            else:
                it = seed_iterators[perm_index]
                if it is not None:
                    seed = next(it, None)
                    if seed is None:
                        seed_iterators[perm_index] = None
                        seed_iterators_remaining -= 1
                    else:
                        return (perm_index, seed)
            return None

        # Feed the task queue with work and read from results queue.
        # We generally match these up one-by-one to avoid overfilling queues,
        # but workers can ask us to add more tasks into the system if they run
        # out of work. (This will happen e.g. at the very beginning, when the
        # queues are empty.)
        while seed_iterators_remaining > 0:
            heartbeat()
            feedback, source, who = feedback_queue.get()
            if isinstance(feedback, Finished):
                process_finish(feedback, source)
            elif isinstance(feedback, Message):
                context.printer.print(feedback.text, None, who, keep_progress=True)
            elif isinstance(feedback, WorkDone):
                if process_result(feedback, who):
                    # Found score 0!
                    found_zero = True
                    if options.stop_on_zero:
                        break
            elif isinstance(feedback, NeedMoreWork):
                task = get_task(source)
                if task is not None:
                    if source == -1:
                        worker_task_queue.put(task)
                    else:
                        net_conns[source][1].put(task)
            else:
                static_assert_unreachable(feedback)

        # Signal workers to stop.
        for i in range(active_workers):
            worker_task_queue.put(Finished())

        for conn in net_conns:
            conn[1].put(Finished())

        # Await final results.
        while active_workers > 0 or net_conns:
            heartbeat()
            feedback, source, who = feedback_queue.get()
            if isinstance(feedback, Finished):
                process_finish(feedback, source)
            elif isinstance(feedback, Message):
                context.printer.print(feedback.text, None, who, keep_progress=True)
            elif isinstance(feedback, WorkDone):
                if not (options.stop_on_zero and found_zero):
                    if process_result(feedback, who):
                        found_zero = True
            elif isinstance(feedback, NeedMoreWork):
                pass
            else:
                static_assert_unreachable(feedback)

        # Wait for workers to finish.
        for p in processes:
            p.join()

        # Wait for network connections to close (currently does not happen).
        for conn in net_conns:
            conn[0].join()

    if found_zero:
        print("\nFound zero score! Exiting.")
    return [permuter.best_score for permuter in context.permuters]


class PrintRandomizationPassesAction(argparse.Action):
    def __call__(
        self,
        parser: argparse.ArgumentParser,
        namespace: argparse.Namespace,
        values: object,
        option_string: Optional[str] = None,
    ) -> None:
        weights = get_default_randomization_weights("base")
        for method in RANDOMIZATION_PASSES:
            print(f"{method.__name__}:")
            docs = (method.__doc__ or "").strip()
            docs = re.sub(r"^(    )?", "  ", docs, flags=re.MULTILINE)
            print(docs)
            print()
        sys.exit(0)


def main() -> None:
    multiprocessing.freeze_support()
    sys.setrecursionlimit(10000)

    # Ideally we would do:
    #  multiprocessing.set_start_method("spawn")
    # here, to make multiprocessing behave the same across operating systems.
    # However, that means that arguments to Process are passed across using
    # pickling, which mysteriously breaks with pycparser...
    # (AttributeError: 'CParser' object has no attribute 'p_abstract_declarator_opt')
    # So, for now we live with the defaults, which make multiprocessing work on Linux,
    # where it uses fork and doesn't pickle arguments, and break on Windows. Sigh.

    parser = argparse.ArgumentParser(
        description="Randomly permute C files to better match a target binary."
    )
    parser.add_argument(
        "directories",
        nargs="+",
        metavar="directory",
        help="Directory containing base.c, target.o and compile.sh. Multiple directories may be given.",
    )
    parser.add_argument(
        "--help=randomization-passes",
        nargs=0,
        action=PrintRandomizationPassesAction,
        help="Show documentation for all the available randomization passes.",
    )
    parser.add_argument(
        "--show-errors",
        dest="show_errors",
        action="store_true",
        help="Display compiler error/warning messages, and keep .c files for failed compiles.",
    )
    parser.add_argument(
        "--show-timings",
        dest="show_timings",
        action="store_true",
        help="Display the time taken by permuting vs. compiling vs. scoring.",
    )
    parser.add_argument(
        "--print-diffs",
        dest="print_diffs",
        action="store_true",
        help="Instead of compiling generated sources, display diffs against a base version.",
    )
    parser.add_argument(
        "--abort-exceptions",
        dest="abort_exceptions",
        action="store_true",
        help="Stop execution when an internal permuter exception occurs.",
    )
    parser.add_argument(
        "--better-only",
        dest="better_only",
        action="store_true",
        help="Only report scores better than the base.",
    )
    parser.add_argument(
        "--best-only",
        dest="best_only",
        action="store_true",
        help="Only report ties or new high scores.",
    )
    parser.add_argument(
        "--stop-on-zero",
        dest="stop_on_zero",
        action="store_true",
        help="Stop after producing an output with score 0.",
    )
    parser.add_argument(
        "--quiet",
        dest="quiet",
        action="store_true",
        help="Don't print a status line with the number of iterations.",
    )
    parser.add_argument(
        "--stack-diffs",
        dest="stack_differences",
        action="store_true",
        help="Take stack differences into account when computing the score.",
    )
    parser.add_argument(
        "--keep-prob",
        dest="keep_prob",
        metavar="PROB",
        type=restricted_float(0.0, 1.0),
        default=DEFAULT_RAND_KEEP_PROB,
        help="""Continue randomizing the previous output with the given probability
            (float in 0..1, default %(default)s).""",
    )
    parser.add_argument("--seed", dest="force_seed", type=str, help=argparse.SUPPRESS)
    parser.add_argument(
        "-j",
        dest="threads",
        type=int,
        default=0,
        help="Number of own threads to use (default: 1 without -J, 0 with -J).",
    )
    parser.add_argument(
        "-J",
        dest="use_network",
        action="store_true",
        help="Harness extra compute power through cyberspace (permuter@home).",
    )
    parser.add_argument(
        "--pah-debug",
        dest="network_debug",
        action="store_true",
        help="Enable debug prints for permuter@home.",
    )
    parser.add_argument(
        "--priority",
        dest="network_priority",
        metavar="PRIORITY",
        type=restricted_float(MIN_PRIO, MAX_PRIO),
        default=1.0,
        help=f"""Proportion of server resources to use when multiple people
            are using -J at the same time.
            Defaults to 1.0, meaning resources are split equally, but can be
            set to any value within [{MIN_PRIO}, {MAX_PRIO}].
            Each server runs with a priority threshold, which defaults to 0.1,
            below which they will not run permuter jobs at all.""",
    )
    parser.add_argument(
        "--no-context-output",
        dest="no_context_output",
        action="store_true",
        help="Removes all text above the target function in the output source files",
    )
    parser.add_argument(
        "--only-if-below",
        dest="score_threshold",
        type=int,
        help="Only report scores better (lower) than this value",
    )
    parser.add_argument(
        "--debug",
        dest="debug_mode",
        action="store_true",
        help="Debug mode, only compiles and scores the base for debugging issues",
    )

    args = parser.parse_args()

    threads = args.threads
    if not threads and not args.use_network:
        threads = 1

    if args.use_network and missing_nacl:
        print(
            "Error: Networking features are not available because nacl python module failed to import... exiting"
        )
        sys.exit(1)

    options = Options(
        directories=args.directories,
        show_errors=args.show_errors,
        show_timings=args.show_timings,
        print_diffs=args.print_diffs,
        abort_exceptions=args.abort_exceptions,
        score_threshold=args.score_threshold,
        better_only=args.better_only,
        best_only=args.best_only,
        quiet=args.quiet,
        stack_differences=args.stack_differences,
        stop_on_zero=args.stop_on_zero,
        keep_prob=args.keep_prob,
        force_seed=args.force_seed,
        threads=threads,
        use_network=args.use_network,
        network_debug=args.network_debug,
        network_priority=args.network_priority,
        no_context_output=args.no_context_output,
        debug_mode=args.debug_mode,
    )

    run(options)


if __name__ == "__main__":
    main()<|MERGE_RESOLUTION|>--- conflicted
+++ resolved
@@ -15,8 +15,16 @@
 from .candidate import CandidateResult
 from .compiler import Compiler
 from .error import CandidateConstructionFailure
-<<<<<<< HEAD
-from .helpers import plural, static_assert_unreachable, trim_source
+from .helpers import (
+    get_settings,
+    get_default_randomization_weights,
+    json_prop,
+    json_dict,
+    merge_randomization_weights,
+    plural,
+    static_assert_unreachable,
+    trim_source,
+)
 
 import platform
 
@@ -40,20 +48,6 @@
 MIN_PRIO = 0.01
 MAX_PRIO = 2.0
 
-=======
-from .helpers import (
-    get_settings,
-    get_default_randomization_weights,
-    json_prop,
-    json_dict,
-    merge_randomization_weights,
-    plural,
-    static_assert_unreachable,
-    trim_source,
-)
-from .net.client import start_client
-from .net.core import ServerError, connect, enable_debug_mode, MAX_PRIO, MIN_PRIO
->>>>>>> 02461700
 from .permuter import (
     EvalError,
     EvalResult,
