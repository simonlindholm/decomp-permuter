--- conflicted
+++ resolved
@@ -159,7 +159,7 @@
         context.internal_errors += 1
         if result.exc_str is not None:
             if result.exc_str in context.internal_error_stack_traces:
-                return False
+                return None, False
             context.internal_error_stack_traces.add(result.exc_str)
             context.printer.print(
                 "internal permuter failure.", permuter, who, keep_progress=True
@@ -211,7 +211,10 @@
             color = "\u001b[32;1m"
             msg = f"found new best score! ({score_value} vs {permuter.base_score})"
             pct_threshold = 0.01
-            if score_value < (1 - pct_threshold) * former_best and context.options.spawn_new:
+            if (
+                score_value < (1 - pct_threshold) * former_best
+                and context.options.spawn_new
+            ):
                 msg += f" - over {pct_threshold * 100}% improvement! spawning new Permuter..."
                 new_permuter = permuter.create_fork(result)
         elif score_value == former_best:
@@ -289,17 +292,11 @@
 
                 start = time.time()
 
-<<<<<<< HEAD
                 result = permuter.try_eval_candidate(seed)
-                if isinstance(result, CandidateResult) and permuter.should_output(result):
+                if isinstance(result, CandidateResult) and permuter.should_output(
+                    result
+                ):
                     permuter.record_result(result)
-=======
-            if permuter.speed != 100:
-                end = time.time()
-
-                sleep_time = (end - start) * ((100 / permuter.speed) - 1)
-                time.sleep(sleep_time)
->>>>>>> 040ef456
 
                 if permuter.speed != 100:
                     end = time.time()
@@ -474,13 +471,6 @@
                 sleep_time = (end - start) * ((100 / permuter.speed) - 1)
                 time.sleep(sleep_time)
     else:
-<<<<<<< HEAD
-        context.seed_iterators = [
-=======
-        seed_iterators: List[Optional[Iterator[int]]] = [
->>>>>>> 040ef456
-            permuter.seed_iterator() for permuter in context.permuters
-        ]
         seed_iterators_remaining = len(context.seed_iterators)
         next_iterator_index = 0
 
@@ -523,17 +513,17 @@
 
         # Start local worker threads
         processes: List[multiprocessing.Process] = []
-<<<<<<< HEAD
-
         for i in range(options.threads):
             context.new_permuter_queues.append(Queue())
 
-=======
-        for _i in range(options.threads):
->>>>>>> 040ef456
             p = multiprocessing.Process(
                 target=multiprocess_worker,
-                args=(context.permuters, worker_task_queue, feedback_queue, context.new_permuter_queues[i]),
+                args=(
+                    context.permuters,
+                    worker_task_queue,
+                    feedback_queue,
+                    context.new_permuter_queues[i],
+                ),
             )
             p.start()
             processes.append(p)
@@ -556,7 +546,9 @@
             if source == -1:
                 active_workers -= 1
 
-        def process_result(work: WorkDone, who: Optional[str]) -> Tuple[Optional[Permuter], bool]:
+        def process_result(
+            work: WorkDone, who: Optional[str]
+        ) -> Tuple[Optional[Permuter], bool]:
             permuter = context.permuters[work.perm_index]
             return post_score(context, permuter, work.result, who)
 
