import argparse
from dataclasses import dataclass, field
import itertools
import multiprocessing
from multiprocessing import Queue
import os
import queue
import re
import sys
import threading
import time

from typing import (
    Callable,
    Dict,
    Iterable,
    Iterator,
    List,
    Mapping,
    Optional,
    Set,
    Tuple,
)

from .candidate import CandidateResult
from .compiler import Compiler
from .error import CandidateConstructionFailure
from .helpers import (
    get_settings,
    get_default_randomization_weights,
    json_prop,
    json_dict,
    merge_randomization_weights,
    plural,
    static_assert_unreachable,
    trim_source,
)

MIN_PRIO = 0.01
MAX_PRIO = 2.0

from .permuter import (
    EvalError,
    EvalResult,
    Feedback,
    Finished,
    Message,
    NeedMoreWork,
    Permuter,
    Task,
    WorkDone,
)
from .preprocess import preprocess
from .printer import Printer
from .profiler import Profiler
from .randomizer import RANDOMIZATION_PASSES
from .scorer import Scorer

# The probability that the randomizer continues transforming the output it
# generated last time.
DEFAULT_RAND_KEEP_PROB = 0.6


@dataclass
class Options:
    directories: List[str]
    show_errors: bool = False
    show_timings: bool = False
    print_diffs: bool = False
    stack_differences: bool = False
    algorithm: str = "difflib"
    abort_exceptions: bool = False
    better_only: bool = False
    best_only: bool = False
    score_threshold: Optional[int] = None
    quiet: bool = False
    stop_on_zero: bool = False
    keep_prob: float = DEFAULT_RAND_KEEP_PROB
    force_seed: Optional[str] = None
    threads: int = 1
    use_network: bool = False
    network_debug: bool = False
    network_priority: float = 1.0
    no_context_output: bool = False
    spawn_new: bool = False
    debug_mode: bool = False
    speed: int = 100


def restricted_float(lo: float, hi: float) -> Callable[[str], float]:
    def convert(x: str) -> float:
        try:
            ret = float(x)
        except ValueError:
            raise argparse.ArgumentTypeError(f"invalid float value: '{x}'")

        if ret < lo or ret > hi:
            raise argparse.ArgumentTypeError(
                f"value {x} is out of range (must be between {lo} and {hi})"
            )
        return ret

    return convert


@dataclass
class EvalContext:
    options: Options
    printer: Printer = field(default_factory=Printer)
    iteration: int = 0
    errors: int = 0
    internal_errors: int = 0
    internal_error_stack_traces: Set[str] = field(default_factory=set)
    overall_profiler: Profiler = field(default_factory=Profiler)
    permuters: List[Permuter] = field(default_factory=list)
    seed_iterators: List[Optional[Iterator[int]]] = field(default_factory=list)
    new_permuter_queues: List["Queue[Permuter]"] = field(default_factory=list)

    def add_permuter(self, permuter: Permuter) -> None:
        self.permuters.append(permuter)
        self.seed_iterators.append(permuter.seed_iterator())
        for q in self.new_permuter_queues:
            q.put(permuter)


def write_candidate(
    perm: Permuter, result: CandidateResult, no_context_output: bool
) -> None:
    """Write the candidate's C source and score to the next output directory"""
    ctr = 0
    while True:
        ctr += 1
        try:
            output_dir = os.path.join(perm.dir, f"output-{result.score}-{ctr}")
            os.mkdir(output_dir)
            break
        except FileExistsError:
            pass
    source = result.source

    assert source is not None, "Permuter._need_to_send_source is wrong!"
    with open(os.path.join(output_dir, "source.c"), "x", encoding="utf-8") as f:
        if no_context_output:
            f.write(trim_source(source, perm.fn_name))
        else:
            f.write(source)
    with open(os.path.join(output_dir, "score.txt"), "x", encoding="utf-8") as f:
        f.write(f"{result.score}\n")
    with open(os.path.join(output_dir, "diff.txt"), "x", encoding="utf-8") as f:
        f.write(perm.diff(source) + "\n")
    print(f"wrote to {output_dir}")


def post_score(
    context: EvalContext, permuter: Permuter, result: EvalResult, who: Optional[str]
) -> Tuple[Optional[Permuter], bool]:
    if isinstance(result, EvalError):
        context.internal_errors += 1
        if result.exc_str is not None:
            if result.exc_str in context.internal_error_stack_traces:
                return False
            context.internal_error_stack_traces.add(result.exc_str)
            context.printer.print(
                "internal permuter failure.", permuter, who, keep_progress=True
            )
            print(result.exc_str)
        if result.seed is not None:
            seed_str = str(result.seed[1])
            if result.seed[0] != 0:
                seed_str = f"{result.seed[0]},{seed_str}"
            print(f"To reproduce the failure, rerun with: --seed {seed_str}")
        if context.options.abort_exceptions:
            sys.exit(1)
        else:
            return None, False

    if context.options.print_diffs:
        assert result.source is not None, "Permuter._need_to_send_source is wrong"
        print()
        print(permuter.diff(result.source))
        input("Press any key to continue...")

    profiler = result.profiler
    score_value = result.score

    if profiler is not None:
        for stattype in profiler.time_stats:
            context.overall_profiler.add_stat(stattype, profiler.time_stats[stattype])

    context.iteration += 1
    if score_value == permuter.scorer.PENALTY_INF:
        disp_score = "inf"
        context.errors += 1
    else:
        disp_score = str(score_value)

    status_line = f"iteration {context.iteration}, {context.errors} errors, "
    if context.internal_errors:
        status_line += f"{context.internal_errors} permuter failures, "
    status_line += f"score = {disp_score}"
    if context.options.show_timings:
        status_line += "  \t" + context.overall_profiler.get_str_stats()

    new_permuter: Optional[Permuter] = None

    if permuter.should_output(result):
        former_best = permuter.best_score
        permuter.record_result(result)
        if score_value < former_best:
            color = "\u001b[32;1m"
            msg = f"found new best score! ({score_value} vs {permuter.base_score})"
            pct_threshold = 0.01
            if score_value < (1 - pct_threshold) * former_best and context.options.spawn_new:
                msg += f" - over {pct_threshold * 100}% improvement! spawning new Permuter..."
                new_permuter = permuter.create_fork(result)
        elif score_value == former_best:
            color = "\u001b[32;1m"
            msg = f"tied best score! ({score_value} vs {permuter.base_score})"
        elif score_value < permuter.base_score:
            color = "\u001b[33m"
            msg = f"found a better score! ({score_value} vs {permuter.base_score})"
        else:
            color = "\u001b[33m"
            msg = f"found different asm with same score ({score_value})"
        context.printer.print(msg, permuter, who, color=color)
        write_candidate(permuter, result, context.options.no_context_output)
    if not context.options.quiet:
        context.printer.progress(status_line)
    return new_permuter, score_value == 0


def cycle_seeds(permuters: List[Permuter]) -> Iterable[Tuple[int, int]]:
    """
    Return all possible (permuter index, seed) pairs, cycling over permuters.
    If a permuter is randomized, it will keep repeating seeds infinitely.
    """
    iterators: List[Iterator[Tuple[int, int]]] = []
    for perm_ind, permuter in enumerate(permuters):
        it = permuter.seed_iterator()
        iterators.append(zip(itertools.repeat(perm_ind), it))

    i = 0
    while iterators:
        i %= len(iterators)
        item = next(iterators[i], None)
        if item is None:
            del iterators[i]
            i -= 1
        else:
            yield item
            i += 1


def multiprocess_worker(
    permuters: List[Permuter],
    input_queue: "Queue[Task]",
    output_queue: "Queue[Feedback]",
    new_permuter_queue: "Queue[Permuter]",
) -> None:
    try:
        while True:
            # Add new permuter(s) to the worker
            while new_permuter_queue.qsize() > 0:
                permuters.append(new_permuter_queue.get())

            # Read a work item from the queue. If none is immediately available,
            # tell the main thread to fill the queues more, and then block on
            # the queue.
            queue_item: Task
            try:
                queue_item = input_queue.get(block=False)
            except queue.Empty:
                output_queue.put((NeedMoreWork(), -1, None))
                queue_item = input_queue.get()
            if isinstance(queue_item, Finished):
                output_queue.put((queue_item, -1, None))
                output_queue.close()
                break
            permuter_index, seed = queue_item
<<<<<<< HEAD
            if permuter_index > len(permuters) - 1:
                # TODO: why does this happen?
                # also I haven't benchmarked this branch yet, but I suspect this is related to the slowdown
                print("ERR")
                pass
            else:
                permuter = permuters[permuter_index]
                result = permuter.try_eval_candidate(seed)
                if isinstance(result, CandidateResult) and permuter.should_output(result):
                    permuter.record_result(result)
                output_queue.put((WorkDone(permuter_index, result), -1, None))
=======
            permuter = permuters[permuter_index]

            start = time.time()

            result = permuter.try_eval_candidate(seed)
            if isinstance(result, CandidateResult) and permuter.should_output(result):
                permuter.record_result(result)

            if permuter.speed != 100:
                end = time.time()
                
                sleep_time = (end - start) * ((100 / permuter.speed) - 1)
                time.sleep(sleep_time)

            output_queue.put((WorkDone(permuter_index, result), -1, None))
>>>>>>> b44b0622
            output_queue.put((NeedMoreWork(), -1, None))
    except KeyboardInterrupt:
        # Don't clutter the output with stack traces; Ctrl+C is the expected
        # way to quit and sends KeyboardInterrupt to all processes.
        # A heartbeat thing here would be good but is too complex.
        # Don't join the queue background thread -- thread joins in relation
        # to KeyboardInterrupt usually result in deadlocks.
        input_queue.cancel_join_thread()
        output_queue.cancel_join_thread()


def run(options: Options) -> List[int]:
    last_time = time.time()
    try:

        def heartbeat() -> None:
            nonlocal last_time
            last_time = time.time()

        return run_inner(options, heartbeat)
    except KeyboardInterrupt:
        if time.time() - last_time > 5:
            print()
            print("Aborting stuck process.")
            raise
        print()
        print("Exiting.")
        sys.exit(0)


def run_inner(options: Options, heartbeat: Callable[[], None]) -> List[int]:
    print("Loading...")

    context = EvalContext(options)

    force_seed: Optional[int] = None
    force_rng_seed: Optional[int] = None
    if options.force_seed:
        seed_parts = list(map(int, options.force_seed.split(",")))
        force_rng_seed = seed_parts[-1]
        force_seed = 0 if len(seed_parts) == 1 else seed_parts[0]

    name_counts: Dict[str, int] = {}
    for i, d in enumerate(options.directories):
        heartbeat()
        compile_cmd = os.path.join(d, "compile.sh")
        target_o = os.path.join(d, "target.o")
        base_c = os.path.join(d, "base.c")
        for fname in [compile_cmd, target_o, base_c]:
            if not os.path.isfile(fname):
                print(f"Missing file {fname}", file=sys.stderr)
                sys.exit(1)
        if not os.stat(compile_cmd).st_mode & 0o100:
            print(f"{compile_cmd} must be marked executable.", file=sys.stderr)
            sys.exit(1)

        settings: Mapping[str, object] = get_settings(d)

        compiler_type = json_prop(settings, "compiler_type", str, "base")

        default_weights = get_default_randomization_weights(compiler_type)
        weight_overrides = json_dict(
            json_prop(settings, "weight_overrides", dict, {}), float
        )
        randomization_weights = merge_randomization_weights(
            default_weights, weight_overrides
        )

        fn_name: Optional[str] = None
        if "func_name" in settings:
            fn_name = json_prop(settings, "func_name", str)

        if not fn_name:
            try:
                with open(os.path.join(d, "function.txt"), encoding="utf-8") as f:
                    fn_name = f.read().strip()
            except FileNotFoundError:
                pass

        if fn_name:
            print(f"{base_c} ({fn_name})")
        else:
            print(base_c)

        compiler = Compiler(
            compile_cmd, show_errors=options.show_errors, debug_mode=options.debug_mode
        )
        scorer = Scorer(
            target_o,
            stack_differences=options.stack_differences,
            algorithm=options.algorithm,
            debug_mode=options.debug_mode,
        )
        c_source = preprocess(base_c)

        try:
            permuter = Permuter(
                d,
                fn_name,
                compiler,
                scorer,
                base_c,
                c_source,
                randomization_weights=randomization_weights,
                force_seed=force_seed,
                force_rng_seed=force_rng_seed,
                keep_prob=options.keep_prob,
                need_profiler=options.show_timings,
                need_all_sources=options.print_diffs,
                show_errors=options.show_errors,
                best_only=options.best_only,
                better_only=options.better_only,
                score_threshold=options.score_threshold,
                debug_mode=options.debug_mode,
                speed=options.speed,
            )
        except CandidateConstructionFailure as e:
            print(e.message, file=sys.stderr)
            sys.exit(1)

        context.add_permuter(permuter)
        name_counts[permuter.fn_name] = name_counts.get(permuter.fn_name, 0) + 1
    print()

    if not context.permuters:
        print("No permuters!")
        return []

    for permuter in context.permuters:
        if name_counts[permuter.fn_name] > 1:
            permuter.unique_name += f" ({permuter.dir})"
        print(f"[{permuter.unique_name}] base score = {permuter.best_score}")

    if options.debug_mode:
        print("End of Debug Mode... Exiting")
        sys.exit(0)

    found_zero = False
    if options.threads == 1 and not options.use_network:
        # Simple single-threaded mode. This is not technically needed, but
        # makes the permuter easier to debug.
        for permuter_index, seed in cycle_seeds(context.permuters):
            heartbeat()
            permuter = context.permuters[permuter_index]

            start = time.time()

            result = permuter.try_eval_candidate(seed)
<<<<<<< HEAD
            new_permuter, found_zero = post_score(context, permuter, result, None)
            if found_zero and options.stop_on_zero:
                break
            if new_permuter:
                context.add_permuter(new_permuter)
=======
            if post_score(context, permuter, result, None):
                found_zero = True
                if options.stop_on_zero:
                    break

            if permuter.speed != 100:
                end = time.time()

                sleep_time = (end - start) * ((100 / permuter.speed) - 1)
                time.sleep(sleep_time)
>>>>>>> b44b0622
    else:
        context.seed_iterators = [
            permuter.seed_iterator() for permuter in context.permuters
        ]
        seed_iterators_remaining = len(context.seed_iterators)
        next_iterator_index = 0

        # Create queues.
        worker_task_queue: "Queue[Task]" = Queue()
        feedback_queue: "Queue[Feedback]" = Queue()

        # Connect to network and create client threads and queues.
        net_conns: "List[Tuple[threading.Thread, Queue[Task]]]" = []
        if options.use_network:
            # Importing the networking modules here so dependencies don't need to be loaded when not using the network mode
            from .net.client import start_client
            from .net.core import ServerError, connect, enable_debug_mode

            print("Connecting to permuter@home...")
            if options.network_debug:
                enable_debug_mode()
            first_stats: Optional[Tuple[int, int, float]] = None
            for perm_index in range(len(context.permuters)):
                try:
                    port = connect()
                except (EOFError, ServerError) as e:
                    print("Error:", e)
                    sys.exit(1)
                thread, queue, stats = start_client(
                    port,
                    context.permuters[perm_index],
                    perm_index,
                    feedback_queue,
                    options.network_priority,
                )
                net_conns.append((thread, queue))
                if first_stats is None:
                    first_stats = stats
            assert first_stats is not None, "has at least one permuter"
            clients_str = plural(first_stats[0], "other client")
            servers_str = plural(first_stats[1], "server")
            cores_str = plural(int(first_stats[2]), "core")
            print(f"Connected! {servers_str} online ({cores_str}, {clients_str})")

        # Start local worker threads
        processes: List[multiprocessing.Process] = []

        for i in range(options.threads):
            context.new_permuter_queues.append(Queue())

            p = multiprocessing.Process(
                target=multiprocess_worker,
                args=(context.permuters, worker_task_queue, feedback_queue, context.new_permuter_queues[i]),
            )
            p.start()
            processes.append(p)

        active_workers = len(processes)

        if not active_workers and not net_conns:
            print("No workers available! Exiting.")
            sys.exit(1)

        def process_finish(finish: Finished, source: int) -> None:
            nonlocal active_workers

            if finish.reason:
                permuter: Optional[Permuter] = None
                if source != -1 and len(context.permuters) > 1:
                    permuter = context.permuters[source]
                context.printer.print(finish.reason, permuter, None, keep_progress=True)

            if source == -1:
                active_workers -= 1

        def process_result(work: WorkDone, who: Optional[str]) -> Tuple[Optional[Permuter], bool]:
            permuter = context.permuters[work.perm_index]
            return post_score(context, permuter, work.result, who)

        def get_task(perm_index: int) -> Optional[Tuple[int, int]]:
            nonlocal next_iterator_index, seed_iterators_remaining
            if perm_index == -1:
                while seed_iterators_remaining > 0:
                    task = get_task(next_iterator_index)
                    next_iterator_index += 1
                    next_iterator_index %= len(context.seed_iterators)
                    if task is not None:
                        return task
            else:
                it = context.seed_iterators[perm_index]
                if it is not None:
                    seed = next(it, None)
                    if seed is None:
                        context.seed_iterators[perm_index] = None
                        seed_iterators_remaining -= 1
                    else:
                        return (perm_index, seed)
            return None

        # Feed the task queue with work and read from results queue.
        # We generally match these up one-by-one to avoid overfilling queues,
        # but workers can ask us to add more tasks into the system if they run
        # out of work. (This will happen e.g. at the very beginning, when the
        # queues are empty.)
        while seed_iterators_remaining > 0:
            heartbeat()
            feedback, source, who = feedback_queue.get()
            if isinstance(feedback, Finished):
                process_finish(feedback, source)
            elif isinstance(feedback, Message):
                context.printer.print(feedback.text, None, who, keep_progress=True)
            elif isinstance(feedback, WorkDone):
                new_permuter, found_zero = process_result(feedback, who)
                if found_zero and options.stop_on_zero:
                    break
                if new_permuter:
                    context.add_permuter(new_permuter)
            elif isinstance(feedback, NeedMoreWork):
                task = get_task(source)
                if task is not None:
                    if source == -1:
                        worker_task_queue.put(task)
                    else:
                        net_conns[source][1].put(task)
            else:
                static_assert_unreachable(feedback)

        # Signal workers to stop.
        for i in range(active_workers):
            worker_task_queue.put(Finished())

        for conn in net_conns:
            conn[1].put(Finished())

        # Await final results.
        while active_workers > 0 or net_conns:
            heartbeat()
            feedback, source, who = feedback_queue.get()
            if isinstance(feedback, Finished):
                process_finish(feedback, source)
            elif isinstance(feedback, Message):
                context.printer.print(feedback.text, None, who, keep_progress=True)
            elif isinstance(feedback, WorkDone):
                if not (options.stop_on_zero and found_zero):
                    new_permuter, found_zero = process_result(feedback, who)
                    if new_permuter:
                        context.add_permuter(new_permuter)
            elif isinstance(feedback, NeedMoreWork):
                pass
            else:
                static_assert_unreachable(feedback)

        # Wait for workers to finish.
        for p in processes:
            p.join()

        # Wait for network connections to close (currently does not happen).
        for conn in net_conns:
            conn[0].join()

    if found_zero:
        print("\nFound zero score! Exiting.")
    return [permuter.best_score for permuter in context.permuters]


class PrintRandomizationPassesAction(argparse.Action):
    def __call__(
        self,
        parser: argparse.ArgumentParser,
        namespace: argparse.Namespace,
        values: object,
        option_string: Optional[str] = None,
    ) -> None:
        weights = get_default_randomization_weights("base")
        for method in RANDOMIZATION_PASSES:
            print(f"{method.__name__}:")
            docs = (method.__doc__ or "").strip()
            docs = re.sub(r"^(    )?", "  ", docs, flags=re.MULTILINE)
            print(docs)
            print()
        sys.exit(0)


def main() -> None:
    multiprocessing.freeze_support()
    sys.setrecursionlimit(10000)

    # Ideally we would do:
    #  multiprocessing.set_start_method("spawn")
    # here, to make multiprocessing behave the same across operating systems.
    # However, that means that arguments to Process are passed across using
    # pickling, which mysteriously breaks with pycparser...
    # (AttributeError: 'CParser' object has no attribute 'p_abstract_declarator_opt')
    # So, for now we live with the defaults, which make multiprocessing work on Linux,
    # where it uses fork and doesn't pickle arguments, and break on Windows. Sigh.

    parser = argparse.ArgumentParser(
        description="Randomly permute C files to better match a target binary."
    )
    parser.add_argument(
        "directories",
        nargs="+",
        metavar="directory",
        help="Directory containing base.c, target.o and compile.sh. Multiple directories may be given.",
    )
    parser.add_argument(
        "--help=randomization-passes",
        nargs=0,
        action=PrintRandomizationPassesAction,
        help="Show documentation for all the available randomization passes.",
    )
    parser.add_argument(
        "--show-errors",
        dest="show_errors",
        action="store_true",
        help="Display compiler error/warning messages, and keep .c files for failed compiles.",
    )
    parser.add_argument(
        "--show-timings",
        dest="show_timings",
        action="store_true",
        help="Display the time taken by permuting vs. compiling vs. scoring.",
    )
    parser.add_argument(
        "--print-diffs",
        dest="print_diffs",
        action="store_true",
        help="Instead of compiling generated sources, display diffs against a base version.",
    )
    parser.add_argument(
        "--abort-exceptions",
        dest="abort_exceptions",
        action="store_true",
        help="Stop execution when an internal permuter exception occurs.",
    )
    parser.add_argument(
        "--better-only",
        dest="better_only",
        action="store_true",
        help="Only report scores better than the base.",
    )
    parser.add_argument(
        "--best-only",
        dest="best_only",
        action="store_true",
        help="Only report ties or new high scores.",
    )
    parser.add_argument(
        "--stop-on-zero",
        dest="stop_on_zero",
        action="store_true",
        help="Stop after producing an output with score 0.",
    )
    parser.add_argument(
        "--quiet",
        dest="quiet",
        action="store_true",
        help="Don't print a status line with the number of iterations.",
    )
    parser.add_argument(
        "--stack-diffs",
        dest="stack_differences",
        action="store_true",
        help="Take stack differences into account when computing the score.",
    )
    parser.add_argument(
        "--algorithm",
        dest="algorithm",
        default="difflib",
        choices=["difflib", "levenshtein"],
        help="Diff algorithm to use",
    )
    parser.add_argument(
        "--keep-prob",
        dest="keep_prob",
        metavar="PROB",
        type=restricted_float(0.0, 1.0),
        default=DEFAULT_RAND_KEEP_PROB,
        help="""Continue randomizing the previous output with the given probability
            (float in 0..1, default %(default)s).""",
    )
    parser.add_argument("--seed", dest="force_seed", type=str, help=argparse.SUPPRESS)
    parser.add_argument(
        "-j",
        dest="threads",
        type=int,
        default=0,
        help="Number of own threads to use (default: 1 without -J, 0 with -J).",
    )
    parser.add_argument(
        "-J",
        dest="use_network",
        action="store_true",
        help="Harness extra compute power through cyberspace (permuter@home).",
    )
    parser.add_argument(
        "--pah-debug",
        dest="network_debug",
        action="store_true",
        help="Enable debug prints for permuter@home.",
    )
    parser.add_argument(
        "--priority",
        dest="network_priority",
        metavar="PRIORITY",
        type=restricted_float(MIN_PRIO, MAX_PRIO),
        default=1.0,
        help=f"""Proportion of server resources to use when multiple people
            are using -J at the same time.
            Defaults to 1.0, meaning resources are split equally, but can be
            set to any value within [{MIN_PRIO}, {MAX_PRIO}].
            Each server runs with a priority threshold, which defaults to 0.1,
            below which they will not run permuter jobs at all.""",
    )
    parser.add_argument(
        "--no-context-output",
        dest="no_context_output",
        action="store_true",
        help="Removes all text above the target function in the output source files",
    )
    parser.add_argument(
        "--only-if-below",
        dest="score_threshold",
        type=int,
        help="Only report scores better (lower) than this value",
    )
    parser.add_argument(
        "--spawn-new",
        dest="spawn_new",
        action="store_true",
        help="Begin permuting improvements if found",
    )
    parser.add_argument(
        "--debug",
        dest="debug_mode",
        action="store_true",
        help="Debug mode, only compiles and scores the base for debugging issues",
    )
    parser.add_argument(
        "--speed",
        dest="speed",
        type=int,
        help="Speed% to run at to reduce resources. Default 100",
        choices=range(1,101),
        metavar="[1-100]",
        default=100,
    )

    args = parser.parse_args()

    threads = args.threads
    if not threads and not args.use_network:
        threads = 1

    options = Options(
        directories=args.directories,
        show_errors=args.show_errors,
        show_timings=args.show_timings,
        print_diffs=args.print_diffs,
        abort_exceptions=args.abort_exceptions,
        score_threshold=args.score_threshold,
        better_only=args.better_only,
        best_only=args.best_only,
        quiet=args.quiet,
        stack_differences=args.stack_differences,
        algorithm=args.algorithm,
        stop_on_zero=args.stop_on_zero,
        keep_prob=args.keep_prob,
        force_seed=args.force_seed,
        threads=threads,
        use_network=args.use_network,
        network_debug=args.network_debug,
        network_priority=args.network_priority,
        no_context_output=args.no_context_output,
        spawn_new=args.spawn_new,
        debug_mode=args.debug_mode,
        speed=args.speed,
    )

    run(options)


if __name__ == "__main__":
    main()<|MERGE_RESOLUTION|>--- conflicted
+++ resolved
@@ -277,7 +277,7 @@
                 output_queue.close()
                 break
             permuter_index, seed = queue_item
-<<<<<<< HEAD
+
             if permuter_index > len(permuters) - 1:
                 # TODO: why does this happen?
                 # also I haven't benchmarked this branch yet, but I suspect this is related to the slowdown
@@ -285,27 +285,20 @@
                 pass
             else:
                 permuter = permuters[permuter_index]
+
+                start = time.time()
+
                 result = permuter.try_eval_candidate(seed)
                 if isinstance(result, CandidateResult) and permuter.should_output(result):
                     permuter.record_result(result)
+
+                if permuter.speed != 100:
+                    end = time.time()
+
+                    sleep_time = (end - start) * ((100 / permuter.speed) - 1)
+                    time.sleep(sleep_time)
+
                 output_queue.put((WorkDone(permuter_index, result), -1, None))
-=======
-            permuter = permuters[permuter_index]
-
-            start = time.time()
-
-            result = permuter.try_eval_candidate(seed)
-            if isinstance(result, CandidateResult) and permuter.should_output(result):
-                permuter.record_result(result)
-
-            if permuter.speed != 100:
-                end = time.time()
-                
-                sleep_time = (end - start) * ((100 / permuter.speed) - 1)
-                time.sleep(sleep_time)
-
-            output_queue.put((WorkDone(permuter_index, result), -1, None))
->>>>>>> b44b0622
             output_queue.put((NeedMoreWork(), -1, None))
     except KeyboardInterrupt:
         # Don't clutter the output with stack traces; Ctrl+C is the expected
@@ -454,24 +447,18 @@
             start = time.time()
 
             result = permuter.try_eval_candidate(seed)
-<<<<<<< HEAD
+
             new_permuter, found_zero = post_score(context, permuter, result, None)
             if found_zero and options.stop_on_zero:
                 break
             if new_permuter:
                 context.add_permuter(new_permuter)
-=======
-            if post_score(context, permuter, result, None):
-                found_zero = True
-                if options.stop_on_zero:
-                    break
 
             if permuter.speed != 100:
                 end = time.time()
 
                 sleep_time = (end - start) * ((100 / permuter.speed) - 1)
                 time.sleep(sleep_time)
->>>>>>> b44b0622
     else:
         context.seed_iterators = [
             permuter.seed_iterator() for permuter in context.permuters
