--- conflicted
+++ resolved
@@ -28,10 +28,7 @@
 @dataclass
 class Line:
     row: str
-<<<<<<< HEAD
     mnemonic: str
-=======
->>>>>>> db1c48e3
     has_symbol: bool
 
 
@@ -101,11 +98,7 @@
     "bgt-",
 }
 
-<<<<<<< HEAD
-PPC_BRANCH_LIKELY_INSTRUCTIONS: Set[str] = set()
-=======
 PPC_BRANCH_LIKELY_INSTRUCTIONS: Set[str] = set({})
->>>>>>> db1c48e3
 
 MIPS_SETTINGS: ArchSettings = ArchSettings(
     name="mips",
@@ -219,7 +212,6 @@
             pass
         elif "R_PPC_ADDR16_HI" in reloc_row:
             # absolute hi of addr
-<<<<<<< HEAD
             repl = f"{repl}@h"
         elif "R_PPC_ADDR16_HA" in reloc_row:
             # adjusted hi of addr
@@ -227,15 +219,6 @@
         elif "R_PPC_ADDR16_LO" in reloc_row:
             # lo of addr
             repl = f"{repl}@l"
-=======
-            repl = f"{repl}@h"  ## not actually needed by permutor
-        elif "R_PPC_ADDR16_HA" in reloc_row:
-            # adjusted hi of addr
-            repl = f"{repl}@ha"  ## not actually needed by permutor
-        elif "R_PPC_ADDR16_LO" in reloc_row:
-            # lo of addr
-            repl = f"{repl}@l"  ## not actually needed by permutor
->>>>>>> db1c48e3
         elif "R_PPC_ADDR16" in reloc_row:
             # 16-bit absolute addr
             if "+0x7" in repl:
@@ -245,11 +228,7 @@
                     repl = repl.split("+")[0]
         elif "R_PPC_EMB_SDA21" in reloc_row:
             # sda21 relocations; r2/r13 --> 0 swaps are performed in an earlier processing step
-<<<<<<< HEAD
             repl = f"{repl}@sda21"
-=======
-            repl = f"{repl}@sda21"  ## not actually needed by permutor
->>>>>>> db1c48e3
 
         return before + repl + after
 
@@ -359,15 +338,9 @@
             nops += 1
         else:
             for _ in range(nops):
-<<<<<<< HEAD
                 output_lines.append(Line(row="nop", has_symbol=False, mnemonic="nop"))
             nops = 0
             output_lines.append(Line(row=row, has_symbol=False, mnemonic=mnemonic))
-=======
-                output_lines.append(Line(row="nop", has_symbol=False))
-            nops = 0
-            output_lines.append(Line(row=row, has_symbol=False))
->>>>>>> db1c48e3
 
     return output_lines
 
