from dataclasses import dataclass, field
import difflib
import hashlib
import re
from typing import Tuple, List, Optional
from collections import Counter
<<<<<<< HEAD

from .objdump import ArchSettings, Line, objdump, get_arch
=======
from .objdump import ArchSettings, objdump, get_arch
from colorama import Fore


@dataclass(init=False, unsafe_hash=True)
class DiffAsmLine:
    line: str = field(compare=False)
    mnemonic: str
    has_symbol: bool

    def __init__(self, line: str, has_symbol: bool) -> None:
        self.line = line
        self.mnemonic = line.split(None, 1)[0]
        self.has_symbol = has_symbol
>>>>>>> db1c48e3


class Scorer:
    PENALTY_INF = 10 ** 9

    PENALTY_STACKDIFF = 1
    PENALTY_REGALLOC = 5
    PENALTY_REORDERING = 60
    PENALTY_INSERTION = 100
    PENALTY_DELETION = 100

    def __init__(self, target_o: str, *, stack_differences: bool, debug_mode: bool):
        self.target_o = target_o
        self.arch = get_arch(target_o)
        self.stack_differences = stack_differences
        self.debug_mode = debug_mode
        _, self.target_seq = self._objdump(target_o)
        self.differ: difflib.SequenceMatcher[str] = difflib.SequenceMatcher(
            autojunk=False
        )
<<<<<<< HEAD
        self.differ.set_seq2([line.mnemonic for line in self.target_seq])
=======
        self.differ.set_seq2(list(map(lambda x: x.mnemonic, self.target_seq)))
>>>>>>> db1c48e3

    def _objdump(self, o_file: str) -> Tuple[str, List[Line]]:
        lines = objdump(o_file, self.arch, stack_differences=self.stack_differences)
<<<<<<< HEAD
        return "\n".join([line.row for line in lines]), lines
=======
        rows = list(map(lambda x: x.row, lines))
        for line in lines:
            ret.append(DiffAsmLine(line=line.row, has_symbol=line.has_symbol))
        return "\n".join(rows), ret
>>>>>>> db1c48e3

    def score(self, cand_o: Optional[str]) -> Tuple[int, str]:
        if not cand_o:
            return Scorer.PENALTY_INF, ""

        objdump_output, cand_seq = self._objdump(cand_o)

        num_stack_penalties = 0
        num_regalloc_penalties = 0
        num_reordering_penalties = 0
        num_insertion_penalties = 0
        num_deletion_penalties = 0
        deletions = []
        insertions = []

        def field_matches_any_symbol(field: str, arch: ArchSettings) -> bool:
            if arch.name == "ppc":
<<<<<<< HEAD
                if "..." in field:
                    return True

                parts = field.rsplit("@", 1)
                if len(parts) == 2 and parts[1] in {"l", "h", "ha", "sda21"}:
                    field = parts[0]

                return re.fullmatch(r"^@\d+$", field) is not None

            if arch.name == "mips":
                return "." in field

            return False

        def diff_sameline(old_line: Line, new_line: Line) -> None:
            nonlocal score

            old = old_line.row
            new = new_line.row
=======
                if "...data" in field:
                    return True

                parts = field.rsplit("@", 1)
                if len(parts) == 2 and parts[1] in {"l", "h", "ha", "sda21"}:
                    field = parts[0]

                return re.fullmatch((r"^@\d+$"), field) is not None

            if arch.name == "mips":
                return "." in field

            return False

        def diff_sameline(old_line: DiffAsmLine, new_line: DiffAsmLine) -> None:
            nonlocal num_stack_penalties
            nonlocal num_regalloc_penalties

            old = old_line.line
            new = new_line.line
>>>>>>> db1c48e3

            if old == new:
                return

            ignore_last_field = False
            if self.stack_differences:
                oldsp = re.search(self.arch.re_sprel, old)
                newsp = re.search(self.arch.re_sprel, new)
                if oldsp and newsp:
                    oldrel = int(oldsp.group(1) or "0", 0)
                    newrel = int(newsp.group(1) or "0", 0)
                    num_stack_penalties += abs(oldrel - newrel)
                    ignore_last_field = True

            # Probably regalloc difference, or signed vs unsigned

            # Compare each field in order
            newfields, oldfields = new.split(","), old.split(",")
            if ignore_last_field:
                newfields = newfields[:-1]
                oldfields = oldfields[:-1]
            else:
                # If the last field has a parenthesis suffix, e.g. "0x38(r7)"
                # we split that part out to make it a separate field
                # however, we don't split if it has a proceeding %hi/%lo  e.g."%lo(.data)" or "%hi(.rodata + 0x10)"
                re_paren = re.compile(r"(?<!%hi)(?<!%lo)\(")
                oldfields = oldfields[:-1] + re_paren.split(oldfields[-1])
                newfields = newfields[:-1] + re_paren.split(newfields[-1])

            for nf, of in zip(newfields, oldfields):
                if nf != of:
                    # If the new field is a match to any symbol case
                    # and the old field had a relocation, then ignore this mismatch
                    if field_matches_any_symbol(nf, self.arch) and old_line.has_symbol:
                        continue
<<<<<<< HEAD
                    score += self.PENALTY_REGALLOC
=======
                    num_regalloc_penalties += 1
>>>>>>> db1c48e3

            # Penalize any extra fields
            num_regalloc_penalties += abs(len(newfields) - len(oldfields))

        def diff_insert(line: str) -> None:
            # Reordering or totally different codegen.
            # Defer this until later when we can tell.
            insertions.append(line)

        def diff_delete(line: str) -> None:
            deletions.append(line)

<<<<<<< HEAD
        self.differ.set_seq1([line.mnemonic for line in cand_seq])
        for (tag, i1, i2, j1, j2) in self.differ.get_opcodes():
            if tag == "equal":
                for k in range(i2 - i1):
                    diff_sameline(self.target_seq[j1 + k], cand_seq[i1 + k])
=======
        self.differ.set_seq1(list(map(lambda x: x.mnemonic, cand_seq)))
        result_diff = self.differ.get_opcodes()

        for (tag, i1, i2, j1, j2) in result_diff:
            if tag == "equal":
                for k in range(i2 - i1):
                    old_line = self.target_seq[j1 + k]
                    new_line = cand_seq[i1 + k]
                    diff_sameline(old_line, new_line)
>>>>>>> db1c48e3
            if tag == "replace" or tag == "delete":
                for k in range(i1, i2):
                    diff_insert(cand_seq[k].row)
            if tag == "replace" or tag == "insert":
                for k in range(j1, j2):
                    diff_delete(self.target_seq[k].row)

        if self.debug_mode:  ## Print simple asm diff
            for (tag, i1, i2, j1, j2) in result_diff:
                if tag == "equal":
                    for k in range(i2 - i1):
                        old = self.target_seq[j1 + k].line
                        new = cand_seq[i1 + k].line
                        color = Fore.WHITE if old == new else Fore.BLUE
                        print(color, old[:40].ljust(40), "\t", new)
                if tag == "replace" or tag == "delete":
                    for k in range(i1, i2):
                        print(Fore.GREEN, "".ljust(40), "\t", cand_seq[k].line)
                if tag == "replace" or tag == "insert":
                    for k in range(j1, j2):
                        print(Fore.RED, self.target_seq[k].line)

        insertions_co = Counter(insertions)
        deletions_co = Counter(deletions)
        for item in insertions_co + deletions_co:
            ins = insertions_co[item]
            dels = deletions_co[item]
            common = min(ins, dels)
            num_insertion_penalties += ins - common
            num_deletion_penalties += dels - common
            num_reordering_penalties += common

        if self.debug_mode:
            print()
            print("--------------- Penalty List ---------------")
            print(
                "Stack Differences: ".ljust(30),
                num_stack_penalties,
                f" ({self.PENALTY_STACKDIFF})",
            )
            print(
                "Register Differences: ".ljust(30),
                num_regalloc_penalties,
                f" ({self.PENALTY_REGALLOC})",
            )
            print(
                "Reorderings: ".ljust(30),
                num_reordering_penalties,
                f" ({self.PENALTY_REORDERING})",
            )
            print(
                "Insertions: ".ljust(30),
                num_insertion_penalties,
                f" ({self.PENALTY_INSERTION})",
            )
            print(
                "Deletions: ".ljust(30),
                num_deletion_penalties,
                f" ({self.PENALTY_DELETION})",
            )

        final_score = (
            num_stack_penalties * self.PENALTY_STACKDIFF
            + num_regalloc_penalties * self.PENALTY_REGALLOC
            + num_reordering_penalties * self.PENALTY_REORDERING
            + num_insertion_penalties * self.PENALTY_INSERTION
            + num_deletion_penalties * self.PENALTY_DELETION
        )

        return (final_score, hashlib.sha256(objdump_output.encode()).hexdigest())<|MERGE_RESOLUTION|>--- conflicted
+++ resolved
@@ -4,25 +4,9 @@
 import re
 from typing import Tuple, List, Optional
 from collections import Counter
-<<<<<<< HEAD
 
 from .objdump import ArchSettings, Line, objdump, get_arch
-=======
-from .objdump import ArchSettings, objdump, get_arch
 from colorama import Fore
-
-
-@dataclass(init=False, unsafe_hash=True)
-class DiffAsmLine:
-    line: str = field(compare=False)
-    mnemonic: str
-    has_symbol: bool
-
-    def __init__(self, line: str, has_symbol: bool) -> None:
-        self.line = line
-        self.mnemonic = line.split(None, 1)[0]
-        self.has_symbol = has_symbol
->>>>>>> db1c48e3
 
 
 class Scorer:
@@ -43,22 +27,11 @@
         self.differ: difflib.SequenceMatcher[str] = difflib.SequenceMatcher(
             autojunk=False
         )
-<<<<<<< HEAD
         self.differ.set_seq2([line.mnemonic for line in self.target_seq])
-=======
-        self.differ.set_seq2(list(map(lambda x: x.mnemonic, self.target_seq)))
->>>>>>> db1c48e3
 
     def _objdump(self, o_file: str) -> Tuple[str, List[Line]]:
         lines = objdump(o_file, self.arch, stack_differences=self.stack_differences)
-<<<<<<< HEAD
         return "\n".join([line.row for line in lines]), lines
-=======
-        rows = list(map(lambda x: x.row, lines))
-        for line in lines:
-            ret.append(DiffAsmLine(line=line.row, has_symbol=line.has_symbol))
-        return "\n".join(rows), ret
->>>>>>> db1c48e3
 
     def score(self, cand_o: Optional[str]) -> Tuple[int, str]:
         if not cand_o:
@@ -76,7 +49,6 @@
 
         def field_matches_any_symbol(field: str, arch: ArchSettings) -> bool:
             if arch.name == "ppc":
-<<<<<<< HEAD
                 if "..." in field:
                     return True
 
@@ -92,32 +64,11 @@
             return False
 
         def diff_sameline(old_line: Line, new_line: Line) -> None:
-            nonlocal score
+            nonlocal num_stack_penalties
+            nonlocal num_regalloc_penalties
 
             old = old_line.row
             new = new_line.row
-=======
-                if "...data" in field:
-                    return True
-
-                parts = field.rsplit("@", 1)
-                if len(parts) == 2 and parts[1] in {"l", "h", "ha", "sda21"}:
-                    field = parts[0]
-
-                return re.fullmatch((r"^@\d+$"), field) is not None
-
-            if arch.name == "mips":
-                return "." in field
-
-            return False
-
-        def diff_sameline(old_line: DiffAsmLine, new_line: DiffAsmLine) -> None:
-            nonlocal num_stack_penalties
-            nonlocal num_regalloc_penalties
-
-            old = old_line.line
-            new = new_line.line
->>>>>>> db1c48e3
 
             if old == new:
                 return
@@ -153,11 +104,7 @@
                     # and the old field had a relocation, then ignore this mismatch
                     if field_matches_any_symbol(nf, self.arch) and old_line.has_symbol:
                         continue
-<<<<<<< HEAD
-                    score += self.PENALTY_REGALLOC
-=======
                     num_regalloc_penalties += 1
->>>>>>> db1c48e3
 
             # Penalize any extra fields
             num_regalloc_penalties += abs(len(newfields) - len(oldfields))
@@ -170,14 +117,7 @@
         def diff_delete(line: str) -> None:
             deletions.append(line)
 
-<<<<<<< HEAD
         self.differ.set_seq1([line.mnemonic for line in cand_seq])
-        for (tag, i1, i2, j1, j2) in self.differ.get_opcodes():
-            if tag == "equal":
-                for k in range(i2 - i1):
-                    diff_sameline(self.target_seq[j1 + k], cand_seq[i1 + k])
-=======
-        self.differ.set_seq1(list(map(lambda x: x.mnemonic, cand_seq)))
         result_diff = self.differ.get_opcodes()
 
         for (tag, i1, i2, j1, j2) in result_diff:
@@ -186,7 +126,6 @@
                     old_line = self.target_seq[j1 + k]
                     new_line = cand_seq[i1 + k]
                     diff_sameline(old_line, new_line)
->>>>>>> db1c48e3
             if tag == "replace" or tag == "delete":
                 for k in range(i1, i2):
                     diff_insert(cand_seq[k].row)
@@ -198,16 +137,16 @@
             for (tag, i1, i2, j1, j2) in result_diff:
                 if tag == "equal":
                     for k in range(i2 - i1):
-                        old = self.target_seq[j1 + k].line
-                        new = cand_seq[i1 + k].line
+                        old = self.target_seq[j1 + k].row
+                        new = cand_seq[i1 + k].row
                         color = Fore.WHITE if old == new else Fore.BLUE
                         print(color, old[:40].ljust(40), "\t", new)
                 if tag == "replace" or tag == "delete":
                     for k in range(i1, i2):
-                        print(Fore.GREEN, "".ljust(40), "\t", cand_seq[k].line)
+                        print(Fore.GREEN, "".ljust(40), "\t", cand_seq[k].row)
                 if tag == "replace" or tag == "insert":
                     for k in range(j1, j2):
-                        print(Fore.RED, self.target_seq[k].line)
+                        print(Fore.RED, self.target_seq[k].row)
 
         insertions_co = Counter(insertions)
         deletions_co = Counter(deletions)
