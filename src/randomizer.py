from typing import Dict, Union, List, Tuple, Callable, Optional, Any, Set
import attr
import bisect
import copy
import sys
import time
import typing
from random import Random

from pycparser import c_ast as ca, c_parser, c_generator

from . import ast_util
from .ast_util import Block, Indices, Statement, Expression
from .ast_types import (
    SimpleType,
    TypeMap,
    build_typemap,
    decayed_expr_type,
    resolve_typedefs,
    same_type,
    allowed_simple_type,
    set_decl_name,
)

# Set to true to perform expression type detection eagerly. This can help when
# debugging crashes in the ast_types code.
DEBUG_EAGER_TYPES = False

# Randomize the type of introduced temporary variable with this probability
RANDOMIZE_TYPE_PROB = 0.3

# Reuse an existing var instead of introducing a new temporary one with this probability
REUSE_VAR_PROB = 0.5

# When wrapping statements in a new block, use a same-line `do { ... } while(0);`
# (as opposed to non-same-line `if (1) { ... }`) with this probability.
# This matches what macros often do.
INS_BLOCK_DOWHILE_PROB = 0.5

# Make a pointer to a temporary expression, rather than copy it by value, with
# this probability. (This always happens for expressions of struct type,
# regardless of this probability.)
TEMP_PTR_PROB = 0.05

# When substituting a variable by its value, substitute all instances with this
# probability, rather than just a subrange or the complement of one.
PROB_REPLACE_ALL = 0.3

# When substituting a variable by its value, keep the variable assignment with
# this probability.
PROB_KEEP_REPLACED_VAR = 0.2

# Number larger than any node index. (If you're trying to compile a 1 GB large
# C file to matching asm, you have bigger problems than this limit.)
MAX_INDEX = 10 ** 9


@attr.s
class Region:
    start: int = attr.ib()
    end: int = attr.ib()
    indices: Optional[Indices] = attr.ib(cmp=False)

    @staticmethod
    def unbounded() -> "Region":
        return Region(-1, MAX_INDEX, None)

    def is_unbounded(self) -> bool:
        return self.indices is None

    def contains_node(self, node: ca.Node) -> bool:
        """Check whether the region contains an entire node."""
        if self.indices is None:
            return True
        # We assume valid nesting of regions, so it's fine to check just the
        # node's starting index. (Though for clarify we should probably check
        # the end index as well, if we refactor the code so it's available.)
        return self.start < self.indices[node] < self.end

    def contains_pre(self, node: ca.Node) -> bool:
        """Check whether the region contains a point just before a given node."""
        if self.indices is None:
            return True
        return self.start < self.indices[node] <= self.end

    def contains_pre_index(self, index: int) -> bool:
        """Check whether the region contains a point just before a given node,
        as specified by its index."""
        if self.indices is None:
            return True
        return self.start < index <= self.end


def reverse_indices(indices: Indices) -> Dict[int, ca.Node]:
    ret = {}
    for k, v in indices.items():
        ret[v] = k
    return ret


def get_randomization_region(
    top_node: ca.Node, indices: Indices, random: Random
) -> Region:
    ret: List[Region] = []
    cur_start: Optional[int] = None

    class Visitor(ca.NodeVisitor):
        def visit_Pragma(self, node: ca.Pragma) -> None:
            nonlocal cur_start
            if node.string == "randomizer start":
                if cur_start is not None:
                    raise Exception("nested PERM_RANDOMIZE not supported")
                cur_start = indices[node]
            if node.string == "randomizer end":
                assert cur_start is not None, "randomizer end without start"
                ret.append(Region(cur_start, indices[node], indices))
                cur_start = None

    Visitor().visit(top_node)
    assert cur_start is None, "randomizer start without end"
    if not ret:
        return Region.unbounded()
    return random.choice(ret)


def get_block_expressions(block: Block, region: Region) -> List[Expression]:
    exprs: List[Expression] = []

    def rec(block: Block) -> None:
        for stmt in ast_util.get_block_stmts(block, False):
            ast_util.for_nested_blocks(stmt, rec)

            def visitor(expr: Expression) -> None:
                if not region.contains_node(expr):
                    return
                exprs.append(expr)

            replace_subexprs(stmt, visitor)

    rec(block)
    return exprs


def compute_write_locations(
    top_node: ca.Node, indices: Indices
) -> Dict[str, List[int]]:
    writes: Dict[str, List[int]] = {}

    def add_write(var_name: str, loc: int) -> None:
        if var_name not in writes:
            writes[var_name] = []
        else:
            assert (
                loc > writes[var_name][-1]
            ), "consistent traversal order should guarantee monotonicity here"
        writes[var_name].append(loc)

    class Visitor(ca.NodeVisitor):
        def visit_Decl(self, node: ca.Decl) -> None:
            if node.name:
                add_write(node.name, indices[node])
            self.generic_visit(node)

        def visit_UnaryOp(self, node: ca.UnaryOp) -> None:
            if node.op in ["p++", "p--", "++", "--"] and isinstance(node.expr, ca.ID):
                add_write(node.expr.name, indices[node])
            self.generic_visit(node)

        def visit_Assignment(self, node: ca.Assignment) -> None:
            if isinstance(node.lvalue, ca.ID):
                add_write(node.lvalue.name, indices[node])
            self.generic_visit(node)

    Visitor().visit(top_node)
    return writes


def compute_read_locations(top_node: ca.Node, indices: Indices) -> Dict[str, List[int]]:
    reads: Dict[str, List[int]] = {}
    for node in find_var_reads(top_node):
        var_name = node.name
        loc = indices[node]
        if var_name not in reads:
            reads[var_name] = []
        else:
            assert (
                loc > reads[var_name][-1]
            ), "consistent traversal order should guarantee monotonicity here"
        reads[var_name].append(loc)
    return reads


def find_var_reads(top_node: ca.Node) -> List[ca.ID]:
    ret = []

    class Visitor(ca.NodeVisitor):
        def visit_Decl(self, node: ca.Decl) -> None:
            if node.init:
                self.visit(node.init)

        def visit_ID(self, node: ca.ID) -> None:
            ret.append(node)

        def visit_UnaryOp(self, node: ca.UnaryOp) -> None:
            if node.op == "&" and isinstance(node.expr, ca.ID):
                return
            self.generic_visit(node)

        def visit_StructRef(self, node: ca.StructRef) -> None:
            self.visit(node.name)

        def visit_Assignment(self, node: ca.Assignment) -> None:
            if isinstance(node.lvalue, ca.ID):
                return
            self.generic_visit(node)

    Visitor().visit(top_node)
    return ret


def visit_replace(top_node: ca.Node, callback: Callable[[ca.Node, bool], Any]) -> None:
    def rec(orig_node: ca.Node, toplevel: bool = False) -> Any:
        node: "ca.AnyNode" = typing.cast("ca.AnyNode", orig_node)
        repl = callback(node, not toplevel)
        if repl:
            return repl
        if isinstance(node, ca.Assignment):
            node.rvalue = rec(node.rvalue)
        elif isinstance(node, ca.StructRef):
            node.name = rec(node.name)
        elif isinstance(node, ca.Cast):
            if node.expr:
                node.expr = rec(node.expr)
        elif isinstance(node, (ca.Constant, ca.ID)):
            pass
        elif isinstance(node, ca.UnaryOp):
            if node.op not in ["p++", "p--", "++", "--", "&", "sizeof"]:
                node.expr = rec(node.expr)
        elif isinstance(node, ca.BinaryOp):
            node.left = rec(node.left)
            node.right = rec(node.right)
        elif isinstance(node, ca.FuncCall):
            if node.args:
                rec(node.args, True)
        elif isinstance(node, ca.ExprList):
            for i in range(len(node.exprs)):
                if not isinstance(node.exprs[i], ca.Typename):
                    node.exprs[i] = rec(node.exprs[i])
        elif isinstance(node, ca.ArrayRef):
            node.name = rec(node.name)
            node.subscript = rec(node.subscript)
        elif isinstance(node, ca.TernaryOp):
            node.cond = rec(node.cond)
            node.iftrue = rec(node.iftrue, True)
            node.iffalse = rec(node.iffalse, True)
        elif isinstance(node, ca.Return):
            if node.expr:
                node.expr = rec(node.expr)
        elif isinstance(node, ca.Decl):
            if node.init:
                node.init = rec(node.init)
        elif isinstance(node, ca.For):
            if node.init:
                node.init = rec(node.init)
            if node.cond:
                node.cond = rec(node.cond)
            if node.next:
                node.next = rec(node.next, True)
            node.stmt = rec(node.stmt, True)
        elif isinstance(node, ca.Compound):
            for sub in node.block_items or []:
                rec(sub, True)
        elif isinstance(node, (ca.Case, ca.Default)):
            for sub in node.stmts or []:
                rec(sub, True)
        elif isinstance(node, ca.While):
            node.cond = rec(node.cond)
            node.stmt = rec(node.stmt, True)
        elif isinstance(node, ca.DoWhile):
            node.stmt = rec(node.stmt, True)
            node.cond = rec(node.cond)
        elif isinstance(node, ca.Switch):
            node.cond = rec(node.cond)
            node.stmt = rec(node.stmt, True)
        elif isinstance(node, ca.Label):
            node.stmt = rec(node.stmt, True)
        elif isinstance(node, ca.If):
            node.cond = rec(node.cond)
            node.iftrue = rec(node.iftrue, True)
            if node.iffalse:
                node.iffalse = rec(node.iffalse, True)
        elif isinstance(
            node,
            (
                ca.TypeDecl,
                ca.PtrDecl,
                ca.ArrayDecl,
                ca.Typename,
                ca.IdentifierType,
                ca.Struct,
                ca.Union,
                ca.Enum,
                ca.EmptyStatement,
                ca.Pragma,
                ca.Break,
                ca.Continue,
                ca.Goto,
                ca.CompoundLiteral,
                ca.Typedef,
                ca.FuncDecl,
                ca.FuncDef,
                ca.EllipsisParam,
                ca.Enumerator,
                ca.EnumeratorList,
                ca.FileAST,
                ca.InitList,
                ca.NamedInitializer,
                ca.ParamList,
            ),
        ):
            pass
        else:
            _: None = node
            assert False, f"Node with unknown type: {node}"
        return node

    rec(top_node, True)


def replace_subexprs(top_node: ca.Node, callback: Callable[[Expression], Any]) -> None:
    def expr_filter(node: ca.Node, is_expr: bool) -> Any:
        if not is_expr:
            return None
        return callback(typing.cast(Expression, node))

    visit_replace(top_node, expr_filter)


def randomize_type(type: SimpleType, typemap: TypeMap, random: Random) -> SimpleType:
    if not allowed_simple_type(
        type, typemap, ["int", "char", "long", "short", "signed", "unsigned"]
    ):
        return type
    new_names: List[str] = []
    if random.choice([True, False]):
        new_names.append("unsigned")
    new_names.append(random.choice(["char", "short", "int", "int"]))
    idtype = ca.IdentifierType(names=new_names)
    return ca.TypeDecl(declname=None, quals=[], type=idtype)


def get_insertion_points(
    fn: ca.FuncDef, region: Region
) -> List[Tuple[Block, int, Optional[ca.Node]]]:
    cands: List[Tuple[Block, int, Optional[ca.Node]]] = []

    def rec(block: Block) -> None:
        stmts = ast_util.get_block_stmts(block, False)
        last_node: ca.Node = block
        for i, stmt in enumerate(stmts):
            if region.contains_pre(stmt):
                cands.append((block, i, stmt))
            ast_util.for_nested_blocks(stmt, rec)
            last_node = stmt
        if region.contains_node(last_node):
            cands.append((block, len(stmts), None))

    rec(fn.body)
    return cands


def maybe_reuse_var(
    var: Optional[str],
    assign_before: ca.Node,
    orig_expr: Expression,
    type: SimpleType,
    reads: Dict[str, List[int]],
    writes: Dict[str, List[int]],
    indices: Indices,
    typemap: TypeMap,
    random: Random,
) -> Optional[str]:
    if random.uniform(0, 1) > REUSE_VAR_PROB or var is None:
        return None
    var_type: SimpleType = decayed_expr_type(ca.ID(var), typemap)
    if not same_type(var_type, type, typemap, allow_similar=True):
        return None

    def find_next(list: List[int], value: int) -> Optional[int]:
        ind = bisect.bisect_left(list, value)
        if ind < len(list):
            return list[ind]
        return None

    assignment_ind = indices[assign_before]
    expr_ind = indices[orig_expr]
    write = find_next(writes.get(var, []), assignment_ind)
    read = find_next(reads.get(var, []), assignment_ind)
    # TODO: if write/read is within expr, search again from after it (since
    # we move expr, uses within it aren't relevant).
    if read is not None and (write is None or write >= read):
        # We don't want to overwrite a variable which we later read,
        # unless we write to it before that read
        return None
    if write is not None and write < expr_ind:
        # Our write will be overwritten before we manage to read from it.
        return None
    return var


def perm_temp_for_expr(
    fn: ca.FuncDef, ast: ca.FileAST, indices: Indices, region: Region, random: Random
) -> bool:
    """Create a temporary variable for a random expression. The variable will
    be assigned at another random point (nearer the expression being more
    likely), possibly reuse an existing variable, possibly be of a different
    size/signedness, and possibly be used for other identical expressions as
    well. Only expressions within the given region may be chosen for
    replacement, but the assignment and the affected identical expressions may
    be outside of it."""
    Place = Tuple[Block, int, Statement]
    einds: Dict[ca.Node, int] = {}
    writes: Dict[str, List[int]] = compute_write_locations(fn, indices)
    reads: Dict[str, List[int]] = compute_read_locations(fn, indices)
    typemap = build_typemap(ast)
    candidates: List[Tuple[float, Tuple[Place, Expression, Optional[str]]]] = []

    # Step 0: decide whether to make a pointer to the chosen expression, or to
    # copy it by value.
    should_make_ptr = random.uniform(0, 1) < TEMP_PTR_PROB

    def surrounding_writes(expr: Expression, base: Expression) -> Tuple[int, int]:
        """Compute the previous and next write to a variable included in expr,
        starting from base. If none, default to -1 or MAX_INDEX respectively.
        If base itself writes to an included variable (e.g. if it is an
        increment expression), the \"next\" write will be defined as the node
        itself, while the \"previous\" will continue searching to the left."""
        sub_reads = find_var_reads(expr)
        prev_write = -1
        next_write = MAX_INDEX
        base_index = indices[base]
        for sub_read in sub_reads:
            var_name = sub_read.name
            if var_name not in writes:
                continue
            # Find the first write that is strictly before indices[expr],
            # and the first write that is on or after.
            wr = writes[var_name]
            ind = bisect.bisect_left(wr, base_index)
            if ind > 0:
                prev_write = max(prev_write, wr[ind - 1])
            if ind < len(wr):
                next_write = min(next_write, wr[ind])
        return prev_write, next_write

    # Step 1: assign probabilities to each place/expression
    def rec(block: Block, reuse_cands: List[str]) -> None:
        stmts = ast_util.get_block_stmts(block, False)
        reuse_cands = reuse_cands[:]
        assignment_cands: List[Place] = []  # places to insert before
        past_decls = False
        for index, stmt in enumerate(stmts):
            if isinstance(stmt, ca.Decl):
                assert stmt.name, "Anonymous declarations cannot happen in functions"
                if not isinstance(stmt.type, ca.ArrayDecl):
                    reuse_cands.append(stmt.name)
                    if not isinstance(stmt.type, ca.PtrDecl):
                        # Make non-pointers more common
                        reuse_cands.append(stmt.name)
            elif not isinstance(stmt, ca.Pragma):
                past_decls = True
            if past_decls:
                assignment_cands.append((block, index, stmt))

            ast_util.for_nested_blocks(stmt, lambda b: rec(b, reuse_cands))

            def visitor(expr: Expression) -> None:
                if DEBUG_EAGER_TYPES:
                    decayed_expr_type(expr, typemap)

                if not region.contains_node(expr):
                    return

                orig_expr = expr
                if should_make_ptr:
                    if not ast_util.is_lvalue(expr):
                        return
                    expr = ca.UnaryOp("&", expr)

                eind = einds.get(expr, 0)
                prev_write, _ = surrounding_writes(expr, orig_expr)

                for place in assignment_cands[::-1]:
                    # If expr contains an ID which is written to within
                    # [place, expr), bail out; we're trying to move the
                    # assignment too high up.
                    # TODO: also fail on moving past function calls, or
                    # possibly-aliasing writes.
                    if indices[place[2]] <= prev_write:
                        break

                    # Make far-away places less likely, and similarly for
                    # trivial expressions.
                    eind += 1
                    prob = 1 / eind
                    if isinstance(orig_expr, (ca.ID, ca.Constant)):
                        prob *= 0.15 if should_make_ptr else 0.5
                    reuse_cand = random.choice(reuse_cands) if reuse_cands else None
                    candidates.append((prob, (place, expr, reuse_cand)))

                einds[expr] = eind

            replace_subexprs(stmt, visitor)

    rec(fn.body, [])

    if not candidates:
        return False

    # Step 2: decide on a place/expression
    sumprob = 0.0
    for (prob, cand) in candidates:
        sumprob += prob
    targetprob = random.uniform(0, sumprob)
    sumprob = 0.0
    chosen_cand = None
    for (prob, cand) in candidates:
        sumprob += prob
        if sumprob > targetprob:
            chosen_cand = cand
            break

    assert chosen_cand is not None, "math"
    place, expr, reuse_cand = chosen_cand
    type: SimpleType = decayed_expr_type(expr, typemap)

    if ast_util.is_effectful(expr):
        # Don't replace effectful expressions. This is a bit expensive to
        # check, so do it here instead of within the visitor.
        return False

    # Always use pointers when replacing structs
    if (
        not should_make_ptr
        and isinstance(type, ca.TypeDecl)
        and isinstance(type.type, (ca.Struct, ca.Union))
        and ast_util.is_lvalue(expr)
    ):
        should_make_ptr = True
        expr = ca.UnaryOp("&", expr)
        type = decayed_expr_type(expr, typemap)

    if should_make_ptr:
        assert isinstance(expr, ca.UnaryOp)
        assert not isinstance(expr.expr, ca.Typename)
        orig_expr = expr.expr
    else:
        orig_expr = expr
    # print("replacing:", to_c(expr))

    # Step 3: decide on a variable to hold the expression
    assign_before = place[2]
    reused_var = maybe_reuse_var(
        reuse_cand,
        assign_before,
        orig_expr,
        type,
        reads,
        writes,
        indices,
        typemap,
        random,
    )
    if reused_var is not None:
        reused = True
        var = reused_var
    else:
        reused = False
        var = "new_var"
        counter = 1
        while var in writes:
            counter += 1
            var = f"new_var{counter}"

    # Step 4: possibly expand the replacement to include duplicate expressions.
    prev_write, next_write = surrounding_writes(expr, orig_expr)
    prev_write = max(prev_write, indices[assign_before] - 1)
    replace_cands: List[Expression] = []

    def find_duplicates(e: Expression) -> None:
        if prev_write < indices[e] <= next_write and ast_util.equal_ast(e, orig_expr):
            replace_cands.append(e)

    replace_subexprs(fn.body, find_duplicates)
    assert orig_expr in replace_cands
    index = replace_cands.index(orig_expr)
    lo_index = random.randint(0, index)
    hi_index = random.randint(index + 1, len(replace_cands))
    replace_cand_set = set(replace_cands[lo_index:hi_index])

    # Step 5: replace the chosen expression
    def replacer(e: Expression) -> Optional[Expression]:
        if e in replace_cand_set:
            if should_make_ptr:
                return ca.UnaryOp("*", ca.ID(var))
            else:
                return ca.ID(var)
        return None

    replace_subexprs(fn.body, replacer)

    # Step 6: insert the assignment and any new variable declaration
    block, index, _ = place
    assignment = ca.Assignment("=", ca.ID(var), expr)
    ast_util.insert_statement(block, index, assignment)
    if not reused:
        if random.uniform(0, 1) < RANDOMIZE_TYPE_PROB:
            type = randomize_type(type, typemap, random)
        ast_util.insert_decl(fn, var, type)

    return True


def perm_expand_expr(
    fn: ca.FuncDef, ast: ca.FileAST, indices: Indices, region: Region, random: Random
) -> bool:
    """Replace a random variable by its contents."""
    all_writes: Dict[str, List[int]] = compute_write_locations(fn, indices)
    all_reads: Dict[str, List[int]] = compute_read_locations(fn, indices)

    # Step 1: pick out a variable to replace
    rev: Dict[int, str] = {}
    for var, locs in all_reads.items():
        for index in locs:
            if region.contains_pre_index(index):
                rev[index] = var
    if not rev:
        return False
    index = random.choice(list(rev.keys()))
    var = rev[index]

    # Step 2: find the assignment it uses
    reads = all_reads[var]
    writes = all_writes.get(var, [])
    read = random.choice(reads)
    i = bisect.bisect_left(writes, index)
    if i == 0:
        # No write to replace the read by.
        return False
    before = writes[i - 1]
    after = MAX_INDEX if i == len(writes) else writes[i]
    rev_indices = reverse_indices(indices)
    write = rev_indices[before]
    if isinstance(write, ca.Decl) and write.init:
        repl_expr = write.init
    elif isinstance(write, ca.Assignment):
        repl_expr = write.rvalue
    else:
        return False
    if ast_util.is_effectful(repl_expr):
        return False

    # Step 3: pick of the range of variables to replace
    repl_cands = [
        i for i in reads if before < i < after and region.contains_pre_index(i)
    ]
    assert repl_cands, "index is always in repl_cands"
    myi = repl_cands.index(index)
    if random.uniform(0, 1) >= PROB_REPLACE_ALL and len(repl_cands) > 1:
        # Keep using the variable for a bit in the middle
        side = random.randrange(3)
        H = len(repl_cands)
        loi = 0 if side == 0 else random.randint(0, myi)
        hii = H if side == 1 else random.randint(myi + 1, H)
        if loi == 0 and hii == H:
            loi, hii = myi, myi + 1
        repl_cands[loi:hii] = []
        keep_var = True
    else:
        keep_var = random.uniform(0, 1) < PROB_KEEP_REPLACED_VAR
    repl_cands_set = set(repl_cands)

    # Step 4: do the replacement
    def callback(expr: ca.Node, is_expr: bool) -> Optional[ca.Node]:
        if indices[expr] in repl_cands_set:
            return copy.deepcopy(repl_expr)
        if expr == write and isinstance(write, ca.Assignment) and not keep_var:
            if is_expr:
                return write.lvalue
            else:
                return ca.EmptyStatement()
        return None

    visit_replace(fn.body, callback)
    if not keep_var and isinstance(write, ca.Decl):
        write.init = None
    return True


def perm_randomize_type(
    fn: ca.FuncDef, ast: ca.FileAST, indices: Indices, region: Region, random: Random
) -> bool:
    """Randomize types of pre-existing local variables. Function parameter
    types are not permuted (that would require removing forward declarations,
    and most likely parameters types are already correct). Only variables
    mentioned within the given region are affected."""
    ids: Set[Optional[str]] = set()

    class IdVisitor(ca.NodeVisitor):
        def visit_ID(self, node: ca.ID) -> None:
            if region.contains_node(node):
                ids.add(node.name)

    IdVisitor().visit(fn)

    typemap = build_typemap(ast)
    decls: List[ca.Decl] = []

    class Visitor(ca.NodeVisitor):
        def visit_Decl(self, decl: ca.Decl) -> None:
            if isinstance(decl.type, ca.TypeDecl) and decl.name in ids:
                decls.append(decl)

    Visitor().visit(fn)

    if len(decls) == 0:
        return False

    decl = random.choice(decls)
    assert isinstance(decl.type, ca.TypeDecl), "checked above"
    decl.type = randomize_type(decl.type, typemap, random)
    set_decl_name(decl)

    return True


def perm_refer_to_var(
    fn: ca.FuncDef, ast: ca.FileAST, indices: Indices, region: Region, random: Random
) -> bool:
    """Add `if (variable) {}` or `if (struct.member) {}` in a random place.
    This will get optimized away but may affect regalloc."""
    # Find expression to insert, searching within the randomization region.
    cands: List[Expression] = [
        expr
        for expr in get_block_expressions(fn.body, region)
        if isinstance(expr, (ca.StructRef, ca.ID))
    ]
    if not cands:
        return False
    expr = random.choice(cands)
    if ast_util.is_effectful(expr):
        return False
    type: SimpleType = decayed_expr_type(expr, build_typemap(ast))
    if isinstance(type, ca.TypeDecl) and isinstance(type.type, (ca.Struct, ca.Union)):
        expr = ca.UnaryOp("&", expr)

    if random.choice([True, False]):
        expr = ca.UnaryOp("!", expr)

    # Insert it wherever -- possibly outside the randomization region, since regalloc
    # can act at a distance. (Except before a declaration.)
    ins_cands = get_insertion_points(fn, Region.unbounded())
    ins_cands = [c for c in ins_cands if not isinstance(c[2], ca.Decl)]
    if not ins_cands:
        return False

    cond = copy.deepcopy(expr)
    stmt = ca.If(cond=cond, iftrue=ca.Compound(block_items=[]), iffalse=None)
    tob, toi, _ = random.choice(ins_cands)
    ast_util.insert_statement(tob, toi, stmt)
    return True


def perm_ins_block(
    fn: ca.FuncDef, ast: ca.FileAST, indices: Indices, region: Region, random: Random
) -> bool:
    """Wrap a random range of statements within `if (1) { ... }` or
    `do { ... } while(0)`. Control flow can have remote effects, so this
    mostly ignores the region restriction."""
    cands: List[Block] = []

    def rec(block: Block) -> None:
        cands.append(block)
        for stmt in ast_util.get_block_stmts(block, False):
            ast_util.for_nested_blocks(stmt, rec)

    rec(fn.body)
    block = random.choice(cands)
    stmts = ast_util.get_block_stmts(block, True)
    decl_count = 0
    for stmt in stmts:
        if isinstance(stmt, (ca.Decl, ca.Pragma)):
            decl_count += 1
        else:
            break
    lo = random.randrange(decl_count, len(stmts) + 1)
    hi = random.randrange(decl_count, len(stmts) + 1)
    if hi < lo:
        lo, hi = hi, lo
    new_block = ca.Compound(block_items=stmts[lo:hi])
    if random.uniform(0, 1) < INS_BLOCK_DOWHILE_PROB and all(
        region.contains_node(n) for n in stmts[lo:hi]
    ):
        cond = ca.Constant(type="int", value="0")
        stmts[lo:hi] = [
            ca.Pragma("sameline start"),
            ca.DoWhile(cond=cond, stmt=new_block),
            ca.Pragma("sameline end"),
        ]
    else:
        cond = ca.Constant(type="int", value="1")
        stmts[lo:hi] = [ca.If(cond=cond, iftrue=new_block, iffalse=None)]
    return True


def perm_sameline(
    fn: ca.FuncDef, ast: ca.FileAST, indices: Indices, region: Region, random: Random
) -> bool:
    """Put all statements within a random interval on the same line."""
    cands = get_insertion_points(fn, region)
    n = len(cands)
    if n < 3:
        return False
    # Generate a small random interval
    lef: float = n - 2
    for i in range(4):
        lef *= random.uniform(0, 1)
    le = int(lef) + 2
    i = random.randrange(n - le)
    j = i + le
    # Insert the second statement first, since inserting a statement may cause
    # later indices to move.
    ast_util.insert_statement(cands[j][0], cands[j][1], ca.Pragma("sameline end"))
    ast_util.insert_statement(cands[i][0], cands[i][1], ca.Pragma("sameline start"))
    return True


def perm_associative(
    fn: ca.FuncDef, ast: ca.FileAST, indices: Indices, region: Region, random: Random
) -> bool:
    """Change a+b into b+a, or similar for other commutative operations."""
    cands: List[ca.BinaryOp] = []
    commutative_ops = list("+*|&^<>") + ["<=", ">=", "==", "!="]

    class Visitor(ca.NodeVisitor):
        def visit_BinaryOp(self, node: ca.BinaryOp) -> None:
            if node.op in commutative_ops and region.contains_node(node):
                cands.append(node)

    Visitor().visit(fn.body)
    if not cands:
        return False
    node = random.choice(cands)
    node.left, node.right = node.right, node.left
    if node.op[0] == "<":
        node.op = ">" + node.op[1:]
    elif node.op[0] == ">":
        node.op = "<" + node.op[1:]
    return True


def perm_add_self_assignment(
    fn: ca.FuncDef, ast: ca.FileAST, indices: Indices, region: Region, random: Random
) -> bool:
    """Introduce a "x = x;" somewhere."""
    cands = get_insertion_points(fn, region)
    vars: List[str] = []

    class Visitor(ca.NodeVisitor):
        def visit_Decl(self, decl: ca.Decl) -> None:
            if decl.name:
                vars.append(decl.name)

    Visitor().visit(fn.body)
    if not vars or not cands:
        return False
    var = random.choice(vars)
    where = random.choice(cands)
    assignment = ca.Assignment("=", ca.ID(var), ca.ID(var))
    ast_util.insert_statement(where[0], where[1], assignment)
    return True


def perm_reorder_stmts(
    fn: ca.FuncDef, ast: ca.FileAST, indices: Indices, region: Region, random: Random
) -> bool:
    """Move a statement to another random place."""
    cands = get_insertion_points(fn, region)

    # Don't reorder declarations, or put statements before them.
    cands = [c for c in cands if not isinstance(c[2], ca.Decl)]

    # Figure out candidate statements to be moved. Don't move pragmas; it can
    # cause assertion failures. Don't move blocks; statements are generally not
    # reordered across basic blocks, and we don't want to risk moving a block
    # to inside itself.
    source_inds = []
    for i, c in enumerate(cands):
        stmt = c[2]
        if (
            stmt is not None
            and not isinstance(stmt, ca.Pragma)
            and not ast_util.has_nested_block(stmt)
        ):
            source_inds.append(i)

    if not source_inds:
        return False
    fromi = random.choice(source_inds)
    toi = round(random.triangular(0, len(cands) - 1, fromi))

    fromb, fromi, _ = cands[fromi]
    tob, toi, _ = cands[toi]
    if fromb == tob and fromi < toi:
        toi -= 1
    if fromb == tob and fromi == toi:
        return False

    stmt = ast_util.get_block_stmts(fromb, True).pop(fromi)
    ast_util.insert_statement(tob, toi, stmt)
    return True


def perm_inequalities(
    fn: ca.FuncDef, ast: ca.FileAST, indices: Indices, region: Region, random: Random
) -> bool:
    """Adjusts inequalities to equivalent versions that sometimes produce different code.
    For example, a > b and a >= b + 1, a < b to a <= b - 1 (and vice versa)"""
    cands: List[ca.BinaryOp] = []
    inequalities = ["<", ">", "<=", ">="]

    class Visitor(ca.NodeVisitor):
        def visit_BinaryOp(self, node: ca.BinaryOp) -> None:
            if node.op in inequalities and region.contains_node(node):
                cands.append(node)

    Visitor().visit(fn.body)
    if not cands:
        return False

    node = random.choice(cands)

    # Does not simplify, 'a <= (b + 1)' becomes 'a < ((b + 1) + 1)'

    def plus1(node: ca.Node) -> ca.BinaryOp:
        return ca.BinaryOp("+", node, ca.Constant("int", "1"))

    def minus1(node: ca.Node) -> ca.BinaryOp:
        return ca.BinaryOp("-", node, ca.Constant("int", "1"))

    # Don't change the operator, change both operands (can produce fake matches sometimes)
    #   Ex: a > b -> a + 1 > b + 1
    if random.random() < 0.25:
        change = random.choice([plus1, minus1])
        node.left = change(node.left)
        node.right = change(node.right)

    else:
        if node.op in ["<", ">="]:
            node.op = {"<": "<=", ">=": ">"}[node.op]
            if random.choice([True, False]):
                node.left = plus1(node.left)
            else:
                node.right = minus1(node.right)
        else:
            node.op = {">": ">=", "<=": "<"}[node.op]
            if random.choice([True, False]):
                node.left = minus1(node.left)
            else:
                node.right = plus1(node.right)

    return True


def perm_add_mask(
    fn: ca.FuncDef, ast: ca.FileAST, indices: Indices, region: Region, random: Random
) -> bool:
    """Add a mask of 0xFF[FFFFFFFFFFFFFF] to a random expression of integer type.
    In some cases this mask is optimized out but affects regalloc."""
    typemap = build_typemap(ast)

    # Find expression to add the mask to
    cands: List[Expression] = get_block_expressions(fn.body, region)
    if not cands:
        return False

    expr = random.choice(cands)
    type: SimpleType = decayed_expr_type(expr, typemap)
    if not allowed_simple_type(
        type, typemap, ["int", "char", "long", "short", "signed", "unsigned"]
    ):
        return False

    # Mask as if restricting the value to 8, 16, 32, or 64-bit width.
    # Sometimes use an unsigned mask like '0xFFu'
    masks: List[str] = ["0xFF", "0xFFFF", "0xFFFFFFFF", "0xFFFFFFFFFFFFFFFF"]
    mask = random.choice(masks) + random.choice(["", "u"])

    visit_replace(
        fn.body,
        lambda n, _: ca.BinaryOp("&", expr, ca.Constant("int", mask))
        if n is expr
        else None,
    )
    return True


def perm_cast_simple(
    fn: ca.FuncDef, ast: ca.FileAST, indices: Indices, region: Region, random: Random
) -> bool:
    """Cast a random expression to a simple type (integral or floating point only)."""
    typemap = build_typemap(ast)

    # Find a random expression
    cands: List[Expression] = get_block_expressions(fn.body, region)
    if not cands:
        return False

    expr = random.choice(cands)
    type: SimpleType = decayed_expr_type(expr, typemap)
    if not allowed_simple_type(
        type,
        typemap,
        ["int", "char", "long", "short", "signed", "unsigned", "float", "double"],
    ):
        return False

    integral_type = [["int"], ["char"], ["long"], ["short"], ["long", "long"]]
    floating_type = [["float"], ["double"]]
    new_type: List[str]
    if random.choice([True, False]):
        # Cast to integral type, sometimes unsigned
        sign: List[str] = random.choice([[], ["unsigned"]])
        new_type = sign + random.choice(integral_type)
    else:
        # Cast to floating point type
        new_type = random.choice(floating_type)

    # Surround the original expression with a cast to the chosen type
    def callback(node: ca.Node, is_expr: bool) -> Optional[ca.Node]:
        if node is expr:
            typedecl = ca.TypeDecl(None, [], ca.IdentifierType(new_type))
            return ca.Cast(ca.Typename(None, [], typedecl), expr)
        return None

    visit_replace(fn.body, callback)

    return True

<<<<<<< HEAD
# struct_ref          # type of a         # easiest conversion
################################################################
# (a + b).c;          # impossible        #
# (a + b)->c;         # s*                # a[b].c
# (*(a + b)).c;       # s*                # a[b].c
# (*(a + b))->c;      # s**               # (*(a[b]).c
# (&(a + b)).c;       # impossible        #
# (&(a + b))->c;      # impossible        #
# (*(&(a + b))).c;    # impossible        #
# (*(&(a + b)))->c;   # imp: a+b=rvalue   #
# (&(*(a + b))).c;    # impossible        #
# (&(*(a + b)))->c;   # s*                # a[b].c (-&* req.)
################################################################
# (a[b]).c;           # s*                # (a + b)->c
# (a[b])->c;          # s**               # (*(a + b))->c
# (*(a[b])).c;        # s**               # (*(a + b))->c
# (*(a[b]))->c;       # s***              # (*(*(a + b)))->c
# (&(a[b])).c;        # impossible        #
# (&(a[b]))->c;       # s*                # (&(*(a + b)))->c
# (*(&(a[b]))).c;     # s*                # (*(&(a + b)))->c
# (*(&(a[b])))->c;    # s**               # (*(&(*(a + b))))->c
# (&(*(a[b]))).c;     # impossible        #
# (&(*(a[b])))->c;    # s**               # (&(*(*(a + b))))->c
################################################################
# a.c                 # s                 # (&a)->c
# a->c                # s*                # (*a).c
# (*a).c              # s*                # a->c
# (*a)->c             # s**               # (*(*a)).c
# (&a).c              # impossible        #
# (&a)->c             # s                 # (*(&a)).c
def perm_struct_ref(
    fn: ca.FuncDef, ast: ca.FileAST, indices: Indices, region: Region, random: Random
) -> bool:
    """Permute struct references: (a + b)->c, and (*(a + b)).c, a[b].c, (&a[b])->c"""
    cands: List[ca.StructRef] = []
    class Visitor(ca.NodeVisitor):
        def visit_StructRef(self, node: ca.StructRef) -> None:
            if region.contains_node(node):
                cands.append(node)
    Visitor().visit(fn.body)
    if not cands:
        return False

    # TODO: Split into separate perm? Need a separate one for arrayrefs, (a + b)[1] to a[b + 1]
    def randomize_associative_binop(left: ca.Node, right: ca.BinaryOp) -> ca.BinaryOp:
        """Try moving parentheses to the left side sometimes (sadly, it seems to matter)"""
        if random.choice([True, False]) and right.op in ['+', '-']:
            # ((a + b) - c)
            return ca.BinaryOp(right.op, ca.BinaryOp('+', left, right.left), right.right)
        else:
            # (a + (b - c))
            return ca.BinaryOp('+', left, right)

    # Conversions
    def to_array(node: ca.BinaryOp) -> ca.ArrayRef:
        """Change a BinaryOp, a + b, to an ArrayRef, a[b]
        The operator is expected to be + or -"""
        # TODO: Permute binops like to_binop() does
        if (node.op == '-'):
            # Convert to a[-b]
            node.right = ca.UnaryOp('-', node.right)
        return ca.ArrayRef(node.left, node.right)

    def to_binop(node: ca.ArrayRef) -> ca.BinaryOp:
        """Change an ArrayRef, a[b], to a BinaryOp, a + b
        If b is also BinaryOp, such as a[b - 1], sometimes change the order of operations,
        ie: a + (b - 1) vs (a + b) - 1"""
        if isinstance(node.subscript, ca.BinaryOp):
            return randomize_associative_binop(node.name, node.subscript)
        return ca.BinaryOp('+', node.name, node.subscript)

    # TODO, the type that mypy wants is absurdly long
    def deref(node) -> ca.UnaryOp: # type: ignore
        """Surround the given node with a dereference operator"""
        return ca.UnaryOp('*', node)

    # TODO
    def addr(node) -> ca.UnaryOp: # type: ignore
        """Surround the given node with an address-of operator"""
        return ca.UnaryOp('&', node)

    def rec(node: ca.Node) -> Any:
        """ Recurse down the StructRef tree, finding the parent of the leaf BinaryOp/ArrayRef
        Throws ValueError when a UnaryOp other than * or & was encountered."""
        if isinstance(node, ca.UnaryOp):
            if node.op not in ['&', '*']:
                raise ValueError
            else:
                return rec(node.expr) or node
        if isinstance(node, ca.StructRef):
            return rec(node.name) or node
        return None

    # TODO
    def apply_child(parent: Union[ca.StructRef, ca.UnaryOp], func) -> None: #type: ignore
        if isinstance(parent, ca.StructRef):
            parent.name = func(parent.name)
        elif isinstance(parent, ca.UnaryOp):
            parent.expr = func(parent.expr)

    def get_child(parent: Union[ca.StructRef, ca.UnaryOp]) -> ca.Node:
        if isinstance(parent, ca.StructRef):
            return parent.name
        elif isinstance(parent, ca.UnaryOp):
            return parent.expr

    struct_ref = random.choice(cands)
    parent: Union[ca.StructRef, ca.UnaryOp]

    # Step 1: Find the parent of the leaf node
    try:
        parent = rec(struct_ref)
    except ValueError:
        return False

    changed = False

    # Step 2: Simplify (...)->c to (*(...)).c
    if struct_ref.type == '->':
        struct_ref.type = '.'
        struct_ref.name = deref(struct_ref.name)
        if parent is struct_ref:
            parent = struct_ref.name
        changed = True

    # Simple StructRefs only need their type permuted
    if isinstance(get_child(parent), (ca.ArrayRef, ca.BinaryOp)):
        # For binops, a lhs like  &(a+b)->c is impossible, because a + b is an rvalue

        # Step 3: Simplify further by converting ArrayRef to BinaryOp
        if isinstance(get_child(parent), ca.ArrayRef):
            apply_child(parent, to_binop)
            apply_child(parent, deref)
            parent = typing.cast('Union[ca.StructRef, ca.UnaryOp]', get_child(parent))
            changed = True

        # Step 4: Convert back to ArrayRef
        if random.choice([True, False]):
            # Sanity check that there's at least one dereference
            if isinstance(parent, ca.UnaryOp) and parent.op == '*':
                apply_child(parent, to_array)
                apply_child(parent, addr)
                changed = True

    # Step 5: Convert the StructRef type back
    if random.choice([True, False]):
        struct_ref.name = addr(struct_ref.name)
        struct_ref.type = '->'
        changed = True

    return changed
=======
>>>>>>> 36ecc46f

class Randomizer:
    def __init__(self, rng_seed: int) -> None:
        self.random = Random(rng_seed)

    def randomize(self, ast: ca.FileAST, fn_index: int) -> None:
        fn = ast.ext[fn_index]
        assert isinstance(fn, ca.FuncDef)
        indices = ast_util.compute_node_indices(fn)
        region = get_randomization_region(fn, indices, self.random)
        methods = [
            (perm_temp_for_expr, 100),
            (perm_expand_expr, 20),
            (perm_add_mask, 10),
            (perm_cast_simple, 10),
            (perm_refer_to_var, 10),
            (perm_randomize_type, 10),
            (perm_sameline, 10),
            (perm_ins_block, 10),
            (perm_struct_ref, 10),
            (perm_add_self_assignment, 5),
            (perm_reorder_stmts, 5),
            (perm_associative, 5),
            (perm_inequalities, 5),
        ]
        while True:
            method = self.random.choice(
                [x for (elem, prob) in methods for x in [elem] * prob]
            )
            ret = method(fn, ast, indices, region, self.random)
            if ret:
                break<|MERGE_RESOLUTION|>--- conflicted
+++ resolved
@@ -1047,7 +1047,6 @@
 
     return True
 
-<<<<<<< HEAD
 # struct_ref          # type of a         # easiest conversion
 ################################################################
 # (a + b).c;          # impossible        #
@@ -1199,8 +1198,6 @@
         changed = True
 
     return changed
-=======
->>>>>>> 36ecc46f
 
 class Randomizer:
     def __init__(self, rng_seed: int) -> None:
