from typing import Dict, Union, List, Tuple, Callable, Optional, Any, Set
import attr
import bisect
import copy
import sys
import time
import typing
from random import Random

from pycparser import c_ast as ca, c_parser, c_generator

from . import ast_util
from .ast_util import Block, Indices, Statement, Expression
from .ast_types import (SimpleType, TypeMap, build_typemap, decayed_expr_type,
        resolve_typedefs, same_type, set_decl_name)

# Set to true to perform expression type detection eagerly. This can help when
# debugging crashes in the ast_types code.
DEBUG_EAGER_TYPES = False

# Randomize the type of introduced temporary variable with this probability
RANDOMIZE_TYPE_PROB = 0.3

# Reuse an existing var instead of introducing a new temporary one with this probability
REUSE_VAR_PROB = 0.5

# When wrapping statements in a new block, use a same-line `do { ... } while(0);`
# (as opposed to non-same-line `if (1) { ... }`) with this probability.
# This matches what macros often do.
INS_BLOCK_DOWHILE_PROB = 0.5

# Make a pointer to a temporary expression, rather than copy it by value, with
# this probability. (This always happens for expressions of struct type,
# regardless of this probability.)
TEMP_PTR_PROB = 0.05

# When substituting a variable by its value, substitute all instances with this
# probability, rather than just a subrange or the complement of one.
PROB_REPLACE_ALL = 0.3

# When substituting a variable by its value, keep the variable assignment with
# this probability.
PROB_KEEP_REPLACED_VAR = 0.2

# Number larger than any node index. (If you're trying to compile a 1 GB large
# C file to matching asm, you have bigger problems than this limit.)
MAX_INDEX = 10**9

@attr.s
class Region:
    start: int = attr.ib()
    end: int = attr.ib()
    indices: Optional[Indices] = attr.ib(cmp=False)

    @staticmethod
    def unbounded() -> 'Region':
        return Region(-1, MAX_INDEX, None)

    def is_unbounded(self) -> bool:
        return self.indices is None

    def contains_node(self, node: ca.Node) -> bool:
        """Check whether the region contains an entire node."""
        if self.indices is None:
            return True
        # We assume valid nesting of regions, so it's fine to check just the
        # node's starting index. (Though for clarify we should probably check
        # the end index as well, if we refactor the code so it's available.)
        return self.start < self.indices[node] < self.end

    def contains_pre(self, node: ca.Node) -> bool:
        """Check whether the region contains a point just before a given node."""
        if self.indices is None:
            return True
        return self.start < self.indices[node] <= self.end

    def contains_pre_index(self, index: int) -> bool:
        """Check whether the region contains a point just before a given node,
        as specified by its index."""
        if self.indices is None:
            return True
        return self.start < index <= self.end

def reverse_indices(indices: Indices) -> Dict[int, ca.Node]:
    ret = {}
    for k, v in indices.items():
        ret[v] = k
    return ret

def get_randomization_region(top_node: ca.Node, indices: Indices, random: Random) -> Region:
    ret: List[Region] = []
    cur_start: Optional[int] = None
    class Visitor(ca.NodeVisitor):
        def visit_Pragma(self, node: ca.Pragma) -> None:
            nonlocal cur_start
            if node.string == 'randomizer start':
                if cur_start is not None:
                    raise Exception("nested PERM_RANDOMIZE not supported")
                cur_start = indices[node]
            if node.string == 'randomizer end':
                assert cur_start is not None, "randomizer end without start"
                ret.append(Region(cur_start, indices[node], indices))
                cur_start = None
    Visitor().visit(top_node)
    assert cur_start is None, "randomizer start without end"
    if not ret:
        return Region.unbounded()
    return random.choice(ret)

def compute_write_locations(
    top_node: ca.Node, indices: Indices
) -> Dict[str, List[int]]:
    writes : Dict[str, List[int]] = {}
    def add_write(var_name: str, loc: int) -> None:
        if var_name not in writes:
            writes[var_name] = []
        else:
            assert loc > writes[var_name][-1], \
                    "consistent traversal order should guarantee monotonicity here"
        writes[var_name].append(loc)
    class Visitor(ca.NodeVisitor):
        def visit_Decl(self, node: ca.Decl) -> None:
            if node.name:
                add_write(node.name, indices[node])
            self.generic_visit(node)
        def visit_UnaryOp(self, node: ca.UnaryOp) -> None:
            if node.op in ['p++', 'p--', '++', '--'] and isinstance(node.expr, ca.ID):
                add_write(node.expr.name, indices[node])
            self.generic_visit(node)
        def visit_Assignment(self, node: ca.Assignment) -> None:
            if isinstance(node.lvalue, ca.ID):
                add_write(node.lvalue.name, indices[node])
            self.generic_visit(node)
    Visitor().visit(top_node)
    return writes

def compute_read_locations(
    top_node: ca.Node, indices: Indices
) -> Dict[str, List[int]]:
    reads: Dict[str, List[int]] = {}
    for node in find_var_reads(top_node):
        var_name = node.name
        loc = indices[node]
        if var_name not in reads:
            reads[var_name] = []
        else:
            assert loc > reads[var_name][-1], \
                    "consistent traversal order should guarantee monotonicity here"
        reads[var_name].append(loc)
    return reads

def find_var_reads(top_node: ca.Node) -> List[ca.ID]:
    ret = []
    class Visitor(ca.NodeVisitor):
        def visit_Decl(self, node: ca.Decl) -> None:
            if node.init:
                self.visit(node.init)
        def visit_ID(self, node: ca.ID) -> None:
            ret.append(node)
        def visit_UnaryOp(self, node: ca.UnaryOp) -> None:
            if node.op == '&' and isinstance(node.expr, ca.ID):
                return
            self.generic_visit(node)
        def visit_StructRef(self, node: ca.StructRef) -> None:
            self.visit(node.name)
        def visit_Assignment(self, node: ca.Assignment) -> None:
            if isinstance(node.lvalue, ca.ID):
                return
            self.generic_visit(node)
    Visitor().visit(top_node)
    return ret

def visit_replace(
    top_node: ca.Node,
    callback: Callable[[ca.Node, bool], Any]
) -> None:
    def rec(orig_node: ca.Node, toplevel: bool=False) -> Any:
        node: 'ca.AnyNode' = typing.cast('ca.AnyNode', orig_node)
        repl = callback(node, not toplevel)
        if repl:
            return repl
        if isinstance(node, ca.Assignment):
            node.rvalue = rec(node.rvalue)
        elif isinstance(node, ca.StructRef):
            node.name = rec(node.name)
        elif isinstance(node, ca.Cast):
            if node.expr:
                node.expr = rec(node.expr)
        elif isinstance(node, (ca.Constant, ca.ID)):
            pass
        elif isinstance(node, ca.UnaryOp):
            if node.op not in ['p++', 'p--', '++', '--', '&', 'sizeof']:
                node.expr = rec(node.expr)
        elif isinstance(node, ca.BinaryOp):
            node.left = rec(node.left)
            node.right = rec(node.right)
        elif isinstance(node, ca.FuncCall):
            if node.args:
                rec(node.args, True)
        elif isinstance(node, ca.ExprList):
            for i in range(len(node.exprs)):
                if not isinstance(node.exprs[i], ca.Typename):
                    node.exprs[i] = rec(node.exprs[i])
        elif isinstance(node, ca.ArrayRef):
            node.name = rec(node.name)
            node.subscript = rec(node.subscript)
        elif isinstance(node, ca.TernaryOp):
            node.cond = rec(node.cond)
            node.iftrue = rec(node.iftrue, True)
            node.iffalse = rec(node.iffalse, True)
        elif isinstance(node, ca.Return):
            if node.expr:
                node.expr = rec(node.expr)
        elif isinstance(node, ca.Decl):
            if node.init:
                node.init = rec(node.init)
        elif isinstance(node, ca.For):
            if node.init:
                node.init = rec(node.init)
            if node.cond:
                node.cond = rec(node.cond)
            if node.next:
                node.next = rec(node.next, True)
            node.stmt = rec(node.stmt, True)
        elif isinstance(node, ca.Compound):
            for sub in node.block_items or []:
                rec(sub, True)
        elif isinstance(node, (ca.Case, ca.Default)):
            for sub in node.stmts or []:
                rec(sub, True)
        elif isinstance(node, ca.While):
            node.cond = rec(node.cond)
            node.stmt = rec(node.stmt, True)
        elif isinstance(node, ca.DoWhile):
            node.stmt = rec(node.stmt, True)
            node.cond = rec(node.cond)
        elif isinstance(node, ca.Switch):
            node.cond = rec(node.cond)
            node.stmt = rec(node.stmt, True)
        elif isinstance(node, ca.Label):
            node.stmt = rec(node.stmt, True)
        elif isinstance(node, ca.If):
            node.cond = rec(node.cond)
            node.iftrue = rec(node.iftrue, True)
            if node.iffalse:
                node.iffalse = rec(node.iffalse, True)
        elif isinstance(node, (ca.TypeDecl, ca.PtrDecl, ca.ArrayDecl,
                ca.Typename, ca.IdentifierType, ca.Struct,
                ca.Union, ca.Enum, ca.EmptyStatement, ca.Pragma,
                ca.Break, ca.Continue, ca.Goto, ca.CompoundLiteral,
                ca.Typedef, ca.FuncDecl, ca.FuncDef,
                ca.EllipsisParam, ca.Enumerator, ca.EnumeratorList,
                ca.FileAST, ca.InitList, ca.NamedInitializer,
                ca.ParamList)):
            pass
        else:
            _: None = node
            assert False, f"Node with unknown type: {node}"
        return node

    rec(top_node, True)

def replace_subexprs(
    top_node: ca.Node,
    callback: Callable[[Expression], Any]
) -> None:
    def expr_filter(node: ca.Node, is_expr: bool) -> Any:
        if not is_expr:
            return None
        return callback(typing.cast(Expression, node))
    visit_replace(top_node, expr_filter)

def randomize_type(type: SimpleType, typemap: TypeMap, random: Random) -> SimpleType:
    type2 = resolve_typedefs(type, typemap)
    if not isinstance(type2, ca.TypeDecl):
        return type
    if not isinstance(type2.type, ca.IdentifierType):
        return type
    if all(x not in type2.type.names for x in ['int', 'char', 'long', 'short', 'unsigned']):
        return type
    new_names: List[str] = []
    if random.choice([True, False]):
        new_names.append('unsigned')
    new_names.append(random.choice(['char', 'short', 'int', 'int']))
    idtype = ca.IdentifierType(names=new_names)
    return ca.TypeDecl(declname=None, quals=[], type=idtype)

def get_insertion_points(
    fn: ca.FuncDef, region: Region
) -> List[Tuple[Block, int, Optional[ca.Node]]]:
    cands: List[Tuple[Block, int, Optional[ca.Node]]] = []
    def rec(block: Block) -> None:
        stmts = ast_util.get_block_stmts(block, False)
        last_node: ca.Node = block
        for i, stmt in enumerate(stmts):
            if region.contains_pre(stmt):
                cands.append((block, i, stmt))
            ast_util.for_nested_blocks(stmt, rec)
            last_node = stmt
        if region.contains_node(last_node):
            cands.append((block, len(stmts), None))
    rec(fn.body)
    return cands

def maybe_reuse_var(
    var: Optional[str],
    assign_before: ca.Node,
    orig_expr: Expression,
    type: SimpleType,
    reads: Dict[str, List[int]],
    writes: Dict[str, List[int]],
    indices: Indices,
    typemap: TypeMap,
    random: Random,
) -> Optional[str]:
    if random.uniform(0, 1) > REUSE_VAR_PROB or var is None:
        return None
    var_type: SimpleType = decayed_expr_type(ca.ID(var), typemap)
    if not same_type(var_type, type, typemap, allow_similar=True):
        return None
    def find_next(list: List[int], value: int) -> Optional[int]:
        ind = bisect.bisect_left(list, value)
        if ind < len(list):
            return list[ind]
        return None
    assignment_ind = indices[assign_before]
    expr_ind = indices[orig_expr]
    write = find_next(writes.get(var, []), assignment_ind)
    read = find_next(reads.get(var, []), assignment_ind)
    # TODO: if write/read is within expr, search again from after it (since
    # we move expr, uses within it aren't relevant).
    if read is not None and (write is None or write >= read):
        # We don't want to overwrite a variable which we later read,
        # unless we write to it before that read
        return None
    if write is not None and write < expr_ind:
        # Our write will be overwritten before we manage to read from it.
        return None
    return var

def perm_temp_for_expr(
    fn: ca.FuncDef, ast: ca.FileAST, indices: Indices, region: Region, random: Random
) -> bool:
    """Create a temporary variable for a random expression. The variable will
    be assigned at another random point (nearer the expression being more
    likely), possibly reuse an existing variable, possibly be of a different
    size/signedness, and possibly be used for other identical expressions as
    well. Only expressions within the given region may be chosen for
    replacement, but the assignment and the affected identical expressions may
    be outside of it."""
    Place = Tuple[Block, int, Statement]
    einds: Dict[ca.Node, int] = {}
    writes: Dict[str, List[int]] = compute_write_locations(fn, indices)
    reads: Dict[str, List[int]] = compute_read_locations(fn, indices)
    typemap = build_typemap(ast)
    candidates: List[Tuple[float, Tuple[Place, Expression, Optional[str]]]] = []

    # Step 0: decide whether to make a pointer to the chosen expression, or to
    # copy it by value.
    should_make_ptr = (random.uniform(0, 1) < TEMP_PTR_PROB)

    def surrounding_writes(expr: Expression, base: Expression) -> Tuple[int, int]:
        """Compute the previous and next write to a variable included in expr,
        starting from base. If none, default to -1 or MAX_INDEX respectively.
        If base itself writes to an included variable (e.g. if it is an
        increment expression), the \"next\" write will be defined as the node
        itself, while the \"previous\" will continue searching to the left."""
        sub_reads = find_var_reads(expr)
        prev_write = -1
        next_write = MAX_INDEX
        base_index = indices[base]
        for sub_read in sub_reads:
            var_name = sub_read.name
            if var_name not in writes:
                continue
            # Find the first write that is strictly before indices[expr],
            # and the first write that is on or after.
            wr = writes[var_name]
            ind = bisect.bisect_left(wr, base_index)
            if ind > 0:
                prev_write = max(prev_write, wr[ind - 1])
            if ind < len(wr):
                next_write = min(next_write, wr[ind])
        return prev_write, next_write

    # Step 1: assign probabilities to each place/expression
    def rec(block: Block, reuse_cands: List[str]) -> None:
        stmts = ast_util.get_block_stmts(block, False)
        reuse_cands = reuse_cands[:]
        assignment_cands: List[Place] = [] # places to insert before
        past_decls = False
        for index, stmt in enumerate(stmts):
            if isinstance(stmt, ca.Decl):
                assert stmt.name, "Anonymous declarations cannot happen in functions"
                if not isinstance(stmt.type, ca.ArrayDecl):
                    reuse_cands.append(stmt.name)
                    if not isinstance(stmt.type, ca.PtrDecl):
                        # Make non-pointers more common
                        reuse_cands.append(stmt.name)
            elif not isinstance(stmt, ca.Pragma):
                past_decls = True
            if past_decls:
                assignment_cands.append((block, index, stmt))

            ast_util.for_nested_blocks(stmt, lambda b: rec(b, reuse_cands))

            def visitor(expr: Expression) -> None:
                if DEBUG_EAGER_TYPES:
                    decayed_expr_type(expr, typemap)

                if not region.contains_node(expr):
                    return

                orig_expr = expr
                if should_make_ptr:
                    if not ast_util.is_lvalue(expr):
                        return
                    expr = ca.UnaryOp('&', expr)

                eind = einds.get(expr, 0)
                prev_write, _ = surrounding_writes(expr, orig_expr)

                for place in assignment_cands[::-1]:
                    # If expr contains an ID which is written to within
                    # [place, expr), bail out; we're trying to move the
                    # assignment too high up.
                    # TODO: also fail on moving past function calls, or
                    # possibly-aliasing writes.
                    if indices[place[2]] <= prev_write:
                        break

                    # Make far-away places less likely, and similarly for
                    # trivial expressions.
                    eind += 1
                    prob = 1 / eind
                    if isinstance(orig_expr, (ca.ID, ca.Constant)):
                        prob *= 0.15 if should_make_ptr else 0.5
                    reuse_cand = random.choice(reuse_cands) if reuse_cands else None
                    candidates.append((prob, (place, expr, reuse_cand)))

                einds[expr] = eind
            replace_subexprs(stmt, visitor)

    rec(fn.body, [])

    if not candidates:
        return False

    # Step 2: decide on a place/expression
    sumprob = 0.0
    for (prob, cand) in candidates:
        sumprob += prob
    targetprob = random.uniform(0, sumprob)
    sumprob = 0.0
    chosen_cand = None
    for (prob, cand) in candidates:
        sumprob += prob
        if sumprob > targetprob:
            chosen_cand = cand
            break

    assert chosen_cand is not None, "math"
    place, expr, reuse_cand = chosen_cand
    type: SimpleType = decayed_expr_type(expr, typemap)

    if ast_util.is_effectful(expr):
        # Don't replace effectful expressions. This is a bit expensive to
        # check, so do it here instead of within the visitor.
        return False

    # Always use pointers when replacing structs
    if (not should_make_ptr and isinstance(type, ca.TypeDecl) and
            isinstance(type.type, (ca.Struct, ca.Union)) and
            ast_util.is_lvalue(expr)):
        should_make_ptr = True
        expr = ca.UnaryOp('&', expr)
        type = decayed_expr_type(expr, typemap)

    if should_make_ptr:
        assert isinstance(expr, ca.UnaryOp)
        assert not isinstance(expr.expr, ca.Typename)
        orig_expr = expr.expr
    else:
        orig_expr = expr
    # print("replacing:", to_c(expr))

    # Step 3: decide on a variable to hold the expression
    assign_before = place[2]
    reused_var = maybe_reuse_var(reuse_cand, assign_before, orig_expr, type,
            reads, writes, indices, typemap, random)
    if reused_var is not None:
        reused = True
        var = reused_var
    else:
        reused = False
        var = 'new_var'
        counter = 1
        while var in writes:
            counter += 1
            var = f'new_var{counter}'

    # Step 4: possibly expand the replacement to include duplicate expressions.
    prev_write, next_write = surrounding_writes(expr, orig_expr)
    prev_write = max(prev_write, indices[assign_before] - 1)
    replace_cands: List[Expression] = []
    def find_duplicates(e: Expression) -> None:
        if prev_write < indices[e] <= next_write and ast_util.equal_ast(e, orig_expr):
            replace_cands.append(e)
    replace_subexprs(fn.body, find_duplicates)
    assert orig_expr in replace_cands
    index = replace_cands.index(orig_expr)
    lo_index = random.randint(0, index)
    hi_index = random.randint(index + 1, len(replace_cands))
    replace_cand_set = set(replace_cands[lo_index:hi_index])

    # Step 5: replace the chosen expression
    def replacer(e: Expression) -> Optional[Expression]:
        if e in replace_cand_set:
            if should_make_ptr:
                return ca.UnaryOp('*', ca.ID(var))
            else:
                return ca.ID(var)
        return None
    replace_subexprs(fn.body, replacer)

    # Step 6: insert the assignment and any new variable declaration
    block, index, _ = place
    assignment = ca.Assignment('=', ca.ID(var), expr)
    ast_util.insert_statement(block, index, assignment)
    if not reused:
        if random.uniform(0, 1) < RANDOMIZE_TYPE_PROB:
            type = randomize_type(type, typemap, random)
        ast_util.insert_decl(fn, var, type)

    return True

def perm_expand_expr(
    fn: ca.FuncDef, ast: ca.FileAST, indices: Indices, region: Region, random: Random
) -> bool:
    """Replace a random variable by its contents."""
    all_writes: Dict[str, List[int]] = compute_write_locations(fn, indices)
    all_reads: Dict[str, List[int]] = compute_read_locations(fn, indices)

    # Step 1: pick out a variable to replace
    rev: Dict[int, str] = {}
    for var, locs in all_reads.items():
        for index in locs:
            if region.contains_pre_index(index):
                rev[index] = var
    if not rev:
        return False
    index = random.choice(list(rev.keys()))
    var = rev[index]

    # Step 2: find the assignment it uses
    reads = all_reads[var]
    writes = all_writes.get(var, [])
    read = random.choice(reads)
    i = bisect.bisect_left(writes, index)
    if i == 0:
        # No write to replace the read by.
        return False
    before = writes[i-1]
    after = MAX_INDEX if i == len(writes) else writes[i]
    rev_indices = reverse_indices(indices)
    write = rev_indices[before]
    if isinstance(write, ca.Decl) and write.init:
        repl_expr = write.init
    elif isinstance(write, ca.Assignment):
        repl_expr = write.rvalue
    else:
        return False
    if ast_util.is_effectful(repl_expr):
        return False

    # Step 3: pick of the range of variables to replace
    repl_cands = [i for i in reads if before < i < after and
                                      region.contains_pre_index(i)]
    assert repl_cands, "index is always in repl_cands"
    myi = repl_cands.index(index)
    if random.uniform(0, 1) >= PROB_REPLACE_ALL and len(repl_cands) > 1:
        # Keep using the variable for a bit in the middle
        side = random.randrange(3)
        H = len(repl_cands)
        loi = 0 if side == 0 else random.randint(0, myi)
        hii = H if side == 1 else random.randint(myi+1, H)
        if loi == 0 and hii == H:
            loi, hii = myi, myi + 1
        repl_cands[loi:hii] = []
        keep_var = True
    else:
        keep_var = (random.uniform(0, 1) < PROB_KEEP_REPLACED_VAR)
    repl_cands_set = set(repl_cands)

    # Step 4: do the replacement
    def callback(expr: ca.Node, is_expr: bool) -> Optional[ca.Node]:
        if indices[expr] in repl_cands_set:
            return copy.deepcopy(repl_expr)
        if expr == write and isinstance(write, ca.Assignment) and not keep_var:
            if is_expr:
                return write.lvalue
            else:
                return ca.EmptyStatement()
        return None
    visit_replace(fn.body, callback)
    if not keep_var and isinstance(write, ca.Decl):
        write.init = None
    return True

def perm_randomize_type(
    fn: ca.FuncDef, ast: ca.FileAST, indices: Indices, region: Region, random: Random
) -> bool:
    """Randomize types of pre-existing local variables. Function parameter
    types are not permuted (that would require removing forward declarations,
    and most likely parameters types are already correct). Only variables
    mentioned within the given region are affected."""
    ids: Set[Optional[str]] = set()
    class IdVisitor(ca.NodeVisitor):
        def visit_ID(self, node: ca.ID) -> None:
            if region.contains_node(node):
                ids.add(node.name)
    IdVisitor().visit(fn)

    typemap = build_typemap(ast)
    decls: List[ca.Decl] = []
    class Visitor(ca.NodeVisitor):
        def visit_Decl(self, decl: ca.Decl) -> None:
            if isinstance(decl.type, ca.TypeDecl) and decl.name in ids:
                decls.append(decl)
    Visitor().visit(fn)

    if len(decls) == 0:
        return False

    decl = random.choice(decls)
    assert isinstance(decl.type, ca.TypeDecl), "checked above"
    decl.type = randomize_type(decl.type, typemap, random)
    set_decl_name(decl)

    return True

def perm_refer_to_var(
    fn: ca.FuncDef, ast: ca.FileAST, indices: Indices, region: Region, random: Random
) -> bool:
    """Add `if (variable) {}` or `if (struct.member) {}` in a random place.
    This will get optimized away but may affect regalloc."""
    cands: List[Expression] = []

    # Find expression to insert, searching within the randomization region.
    def rec(block: Block) -> None:
        for stmt in ast_util.get_block_stmts(block, False):
            ast_util.for_nested_blocks(stmt, rec)
            def visitor(expr: Expression) -> None:
                if not region.contains_node(expr):
                    return
                if isinstance(expr, (ca.StructRef, ca.ID)):
                    cands.append(expr)
            replace_subexprs(stmt, visitor)
    rec(fn.body)
    if not cands:
        return False
    expr = random.choice(cands)
    if ast_util.is_effectful(expr):
        return False
    type: SimpleType = decayed_expr_type(expr, build_typemap(ast))
    if isinstance(type, ca.TypeDecl) and isinstance(type.type, (ca.Struct, ca.Union)):
        expr = ca.UnaryOp('&', expr)

    if random.choice([True, False]):
        expr = ca.UnaryOp('!', expr)

    # Insert it wherever -- possibly outside the randomization region, since regalloc
    # can act at a distance. (Except before a declaration.)
    ins_cands = get_insertion_points(fn, Region.unbounded())
    ins_cands = [c for c in ins_cands if not isinstance(c[2], ca.Decl)]
    if not ins_cands:
        return False

    cond = copy.deepcopy(expr)
    stmt = ca.If(cond=cond, iftrue=ca.Compound(block_items=[]), iffalse=None)
    tob, toi, _ = random.choice(ins_cands)
    ast_util.insert_statement(tob, toi, stmt)
    return True

def perm_ins_block(
    fn: ca.FuncDef, ast: ca.FileAST, indices: Indices, region: Region, random: Random
) -> bool:
    """Wrap a random range of statements within `if (1) { ... }` or
    `do { ... } while(0)`. Control flow can have remote effects, so this
    mostly ignores the region restriction."""
    cands: List[Block] = []
    def rec(block: Block) -> None:
        cands.append(block)
        for stmt in ast_util.get_block_stmts(block, False):
            ast_util.for_nested_blocks(stmt, rec)
    rec(fn.body)
    block = random.choice(cands)
    stmts = ast_util.get_block_stmts(block, True)
    decl_count = 0
    for stmt in stmts:
        if isinstance(stmt, (ca.Decl, ca.Pragma)):
            decl_count += 1
        else:
            break
    lo = random.randrange(decl_count, len(stmts) + 1)
    hi = random.randrange(decl_count, len(stmts) + 1)
    if hi < lo:
        lo, hi = hi, lo
    new_block = ca.Compound(block_items=stmts[lo:hi])
    if (random.uniform(0, 1) < INS_BLOCK_DOWHILE_PROB and
            all(region.contains_node(n) for n in stmts[lo:hi])):
        cond = ca.Constant(type='int', value='0')
        stmts[lo:hi] = [
            ca.Pragma("sameline start"),
            ca.DoWhile(cond=cond, stmt=new_block),
            ca.Pragma("sameline end"),
        ]
    else:
        cond = ca.Constant(type='int', value='1')
        stmts[lo:hi] = [ca.If(cond=cond, iftrue=new_block, iffalse=None)]
    return True

def perm_sameline(
    fn: ca.FuncDef, ast: ca.FileAST, indices: Indices, region: Region, random: Random
) -> bool:
    """Put all statements within a random interval on the same line."""
    cands = get_insertion_points(fn, region)
    n = len(cands)
    if n < 3:
        return False
    # Generate a small random interval
    lef: float = n - 2
    for i in range(4):
        lef *= random.uniform(0, 1)
    le = int(lef) + 2
    i = random.randrange(n - le)
    j = i + le
    # Insert the second statement first, since inserting a statement may cause
    # later indices to move.
    ast_util.insert_statement(cands[j][0], cands[j][1], ca.Pragma("sameline end"))
    ast_util.insert_statement(cands[i][0], cands[i][1], ca.Pragma("sameline start"))
    return True

def perm_associative(
    fn: ca.FuncDef, ast: ca.FileAST, indices: Indices, region: Region, random: Random
) -> bool:
    """Change a+b into b+a, or similar for other commutative operations."""
    cands: List[ca.BinaryOp] = []
    commutative_ops = list("+*|&^<>") + ['<=', '>=', '==', '!=']
    class Visitor(ca.NodeVisitor):
        def visit_BinaryOp(self, node: ca.BinaryOp) -> None:
            if node.op in commutative_ops and region.contains_node(node):
                cands.append(node)
    Visitor().visit(fn.body)
    if not cands:
        return False
    node = random.choice(cands)
    node.left, node.right = node.right, node.left
    if node.op[0] == '<':
        node.op = '>' + node.op[1:]
    elif node.op[0] == '>':
        node.op = '<' + node.op[1:]
    return True

def perm_add_self_assignment(
    fn: ca.FuncDef, ast: ca.FileAST, indices: Indices, region: Region, random: Random
) -> bool:
    """Introduce a "x = x;" somewhere."""
    cands = get_insertion_points(fn, region)
    vars: List[str] = []
    class Visitor(ca.NodeVisitor):
        def visit_Decl(self, decl: ca.Decl) -> None:
            if decl.name:
                vars.append(decl.name)
    Visitor().visit(fn.body)
    if not vars or not cands:
        return False
    var = random.choice(vars)
    where = random.choice(cands)
    assignment = ca.Assignment('=', ca.ID(var), ca.ID(var))
    ast_util.insert_statement(where[0], where[1], assignment)
    return True

def perm_reorder_stmts(
    fn: ca.FuncDef, ast: ca.FileAST, indices: Indices, region: Region, random: Random
) -> bool:
    """Move a statement to another random place."""
    cands = get_insertion_points(fn, region)

    # Don't reorder declarations, or put statements before them.
    cands = [c for c in cands if not isinstance(c[2], ca.Decl)]

    # Figure out candidate statements to be moved. Don't move pragmas; it can
    # cause assertion failures. Don't move blocks; statements are generally not
    # reordered across basic blocks, and we don't want to risk moving a block
    # to inside itself.
    source_inds = []
    for i, c in enumerate(cands):
        stmt = c[2]
        if (stmt is not None and not isinstance(stmt, ca.Pragma)
                and not ast_util.has_nested_block(stmt)):
            source_inds.append(i)

    if not source_inds:
        return False
    fromi = random.choice(source_inds)
    toi = round(random.triangular(0, len(cands) - 1, fromi))

    fromb, fromi, _ = cands[fromi]
    tob, toi, _ = cands[toi]
    if fromb == tob and fromi < toi:
        toi -= 1
    if fromb == tob and fromi == toi:
        return False

    stmt = ast_util.get_block_stmts(fromb, True).pop(fromi)
    ast_util.insert_statement(tob, toi, stmt)
    return True

def perm_inequalities(
    fn: ca.FuncDef, ast: ca.FileAST, indices: Indices, region: Region, random: Random
) -> bool:
    """Adjusts inequalities to equivalent versions that sometimes produce different code.
    For example, a > b and a >= b + 1, a < b to a <= b - 1 (and vice versa)"""
    cands: List[ca.BinaryOp] = []
    inequalities = ['<', '>', '<=', '>=']
    class Visitor(ca.NodeVisitor):
        def visit_BinaryOp(self, node: ca.BinaryOp) -> None:
            if node.op in inequalities and region.contains_node(node):
                cands.append(node)
    Visitor().visit(fn.body)
    if not cands:
        return False

    node = random.choice(cands)

    # Does not simplify, 'a <= (b + 1)' becomes 'a < ((b + 1) + 1)'

    def plus1(node: ca.Node) -> ca.BinaryOp:
        return ca.BinaryOp('+', node, ca.Constant('int', '1'))

    def minus1(node: ca.Node) -> ca.BinaryOp:
        return ca.BinaryOp('-', node, ca.Constant('int', '1'))

    # Don't change the operator, change both operands (can produce fake matches sometimes)
    #   Ex: a > b -> a + 1 > b + 1
    if random.random() < 0.25:
        change = random.choice([plus1, minus1])
        node.left  = change(node.left)
        node.right = change(node.right)

    else:
        if node.op in ['<', '>=']:
            node.op = {'<': '<=', '>=': '>'}[node.op]
            if random.choice([True, False]):
                node.left  = plus1(node.left)
            else:
                node.right = minus1(node.right)
        else:
            node.op = {'>': '>=', '<=': '<'}[node.op]
            if random.choice([True, False]):
                node.left  = minus1(node.left)
            else:
                node.right = plus1(node.right)

    return True

<<<<<<< HEAD
# struct_ref          # type of a         # easiest conversion
################################################################
# (a + b).c;          # impossible        #
# (a + b)->c;         # s*                # a[b].c
# (*(a + b)).c;       # s*                # a[b].c
# (*(a + b))->c;      # s**               # (*(a[b]).c
# (&(a + b)).c;       # impossible        #
# (&(a + b))->c;      # impossible        #
# (*(&(a + b))).c;    # impossible        #
# (*(&(a + b)))->c;   # imp: a+b=rvalue   #
# (&(*(a + b))).c;    # impossible        #
# (&(*(a + b)))->c;   # s*                # a[b].c (-&* req.)
################################################################
# (a[b]).c;           # s*                # (a + b)->c
# (a[b])->c;          # s**               # (*(a + b))->c
# (*(a[b])).c;        # s**               # (*(a + b))->c
# (*(a[b]))->c;       # s***              # (*(*(a + b)))->c
# (&(a[b])).c;        # impossible        #
# (&(a[b]))->c;       # s*                # (&(*(a + b)))->c
# (*(&(a[b]))).c;     # s*                # (*(&(a + b)))->c
# (*(&(a[b])))->c;    # s**               # (*(&(*(a + b))))->c
# (&(*(a[b]))).c;     # impossible        #
# (&(*(a[b])))->c;    # s**               # (&(*(*(a + b))))->c
################################################################
# a.c                 # s                 # (&a)->c
# a->c                # s*                # (*a).c
# (*a).c              # s*                # a->c
# (*a)->c             # s**               # (*(*a)).c
# (&a).c              # impossible        #
# (&a)->c             # s                 # (*(&a)).c
def perm_struct_ref(
    fn: ca.FuncDef, ast: ca.FileAST, indices: Indices, region: Region, random: Random
) -> bool:
    """Permute struct references: (a + b)->c, and (*(a + b)).c, a[b].c, (&a[b])->c"""
    cands: List[ca.StructRef] = []
    class Visitor(ca.NodeVisitor):
        def visit_StructRef(self, node: ca.StructRef) -> None:
            if region.contains_node(node):
                cands.append(node)
    Visitor().visit(fn.body)
    if not cands:
        return False

    # TODO: Split into separate perm? Need a separate one for arrayrefs, (a + b)[1] to a[b + 1]
    def randomize_associative_binop(left: ca.Node, right: ca.BinaryOp) -> ca.BinaryOp:
        """Try moving parentheses to the left side sometimes (sadly, it seems to matter)"""
        if random.choice([True, False]) and right.op in ['+', '-']:
            # ((a + b) - c)
            return ca.BinaryOp(right.op, ca.BinaryOp('+', left, right.left), right.right)
        else:
            # (a + (b - c))
            return ca.BinaryOp('+', left, right)

    # Conversions
    def to_array(node: ca.BinaryOp) -> ca.ArrayRef:
        """Change a BinaryOp, a + b, to an ArrayRef, a[b]
        The operator is expected to be + or -"""
        # TODO: Permute binops like to_binop() does
        if (node.op == '-'):
            # Convert to a[-b]
            node.right = ca.UnaryOp('-', node.right)
        return ca.ArrayRef(node.left, node.right)

    def to_binop(node: ca.ArrayRef) -> ca.BinaryOp:
        """Change an ArrayRef, a[b], to a BinaryOp, a + b
        If b is also BinaryOp, such as a[b - 1], sometimes change the order of operations,
        ie: a + (b - 1) vs (a + b) - 1"""
        if isinstance(node.subscript, ca.BinaryOp):
            return randomize_associative_binop(node.name, node.subscript)
        return ca.BinaryOp('+', node.name, node.subscript)

    # TODO, the type that mypy wants is absurdly long
    def deref(node) -> ca.UnaryOp: # type: ignore
        """Surround the given node with a dereference operator"""
        return ca.UnaryOp('*', node)

    # TODO
    def addr(node) -> ca.UnaryOp: # type: ignore
        """Surround the given node with an address-of operator"""
        return ca.UnaryOp('&', node)

    def rec(node: ca.Node) -> Any:
        """ Recurse down the StructRef tree, finding the parent of the leaf BinaryOp/ArrayRef
        Throws ValueError when a UnaryOp other than * or & was encountered."""
        if isinstance(node, ca.UnaryOp):
            if node.op not in ['&', '*']:
                raise ValueError
            else:
                return rec(node.expr) or node
        if isinstance(node, ca.StructRef):
            return rec(node.name) or node
        return None

    # TODO
    def apply_child(parent: Union[ca.StructRef, ca.UnaryOp], func) -> None: #type: ignore
        if isinstance(parent, ca.StructRef):
            parent.name = func(parent.name)
        elif isinstance(parent, ca.UnaryOp):
            parent.expr = func(parent.expr)

    def get_child(parent: Union[ca.StructRef, ca.UnaryOp]) -> ca.Node:
        if isinstance(parent, ca.StructRef):
            return parent.name
        elif isinstance(parent, ca.UnaryOp):
            return parent.expr

    struct_ref = random.choice(cands)
    parent: Union[ca.StructRef, ca.UnaryOp]

    # Step 1: Find the parent of the leaf node
    try:
        parent = rec(struct_ref)
    except ValueError:
        return False

    changed = False

    # Step 2: Simplify (...)->c to (*(...)).c
    if struct_ref.type == '->':
        struct_ref.type = '.'
        struct_ref.name = deref(struct_ref.name)
        if parent is struct_ref:
            parent = struct_ref.name
        changed = True

    # Simple StructRefs only need their type permuted
    if isinstance(get_child(parent), (ca.ArrayRef, ca.BinaryOp)):
        # For binops, a lhs like  &(a+b)->c is impossible, because a + b is an rvalue

        # Step 3: Simplify further by converting ArrayRef to BinaryOp
        if isinstance(get_child(parent), ca.ArrayRef):
            apply_child(parent, to_binop)
            apply_child(parent, deref)
            parent = typing.cast('Union[ca.StructRef, ca.UnaryOp]', get_child(parent))
            changed = True

        # Step 4: Convert back to ArrayRef
        if random.choice([True, False]):
            # Sanity check that there's at least one dereference
            if isinstance(parent, ca.UnaryOp) and parent.op == '*':
                apply_child(parent, to_array)
                apply_child(parent, addr)
                changed = True

    # Step 5: Convert the StructRef type back
    if random.choice([True, False]):
        struct_ref.name = addr(struct_ref.name)
        struct_ref.type = '->'
        changed = True

    return changed

=======
def perm_add_mask(
    fn: ca.FuncDef, ast: ca.FileAST, indices: Indices, region: Region, random: Random
) -> bool:
    """Add a mask of 0xFF[FFFFFFFFFFFFFF] to a random expression of integer type.
    In some cases this mask is optimized out but affects regalloc."""
    typemap = build_typemap(ast)
    cands: List[Expression] = []

    # Find expression to add the mask to
    def rec(block: Block) -> None:
        for stmt in ast_util.get_block_stmts(block, False):
            ast_util.for_nested_blocks(stmt, rec)
            def visitor(expr: Expression) -> None:
                if not region.contains_node(expr):
                    return
                cands.append(expr)
            replace_subexprs(stmt, visitor)
    rec(fn.body)
    if not cands:
        return False

    expr = random.choice(cands)
    type: SimpleType = decayed_expr_type(expr, typemap)
    base_type = resolve_typedefs(type, typemap)

    if not isinstance(base_type, ca.TypeDecl):
        return False
    if not isinstance(base_type.type, ca.IdentifierType):
        return False
    if all(x not in base_type.type.names for x in ['int', 'char', 'long', 'short', 'signed', 'unsigned']):
        return False

    # Mask as if restricting the value to 8, 16, 32, or 64-bit width.
    # Sometimes use an unsigned mask like '0xFFu'
    masks: List[str] = ['0xFF', '0xFFFF', '0xFFFFFFFF', '0xFFFFFFFFFFFFFFFF']
    mask = random.choice(masks) + random.choice(['', 'u'])

    visit_replace(fn.body, lambda n, _: ca.BinaryOp('&', expr, ca.Constant('int', mask)) if n is expr else None)
    return True
>>>>>>> cc7ae0c6

class Randomizer:
    def __init__(self, rng_seed: int) -> None:
        self.random = Random(rng_seed)

    def randomize(self, ast: ca.FileAST, fn_index: int) -> None:
        fn = ast.ext[fn_index]
        assert isinstance(fn, ca.FuncDef)
        indices = ast_util.compute_node_indices(fn)
        region = get_randomization_region(fn, indices, self.random)
        methods = [
            (perm_temp_for_expr, 100),
            (perm_expand_expr, 20),
            (perm_add_mask, 20),
            (perm_refer_to_var, 10),
            (perm_randomize_type, 10),
            (perm_sameline, 10),
            (perm_ins_block, 10),
            (perm_struct_ref, 10),
            (perm_add_self_assignment, 5),
            (perm_reorder_stmts, 5),
            (perm_associative, 5),
            (perm_inequalities, 5),
        ]
        while True:
            method = self.random.choice([x for (elem, prob) in methods for x in [elem]*prob])
            ret = method(fn, ast, indices, region, self.random)
            if ret:
                break<|MERGE_RESOLUTION|>--- conflicted
+++ resolved
@@ -865,7 +865,46 @@
 
     return True
 
-<<<<<<< HEAD
+def perm_add_mask(
+    fn: ca.FuncDef, ast: ca.FileAST, indices: Indices, region: Region, random: Random
+) -> bool:
+    """Add a mask of 0xFF[FFFFFFFFFFFFFF] to a random expression of integer type.
+    In some cases this mask is optimized out but affects regalloc."""
+    typemap = build_typemap(ast)
+    cands: List[Expression] = []
+
+    # Find expression to add the mask to
+    def rec(block: Block) -> None:
+        for stmt in ast_util.get_block_stmts(block, False):
+            ast_util.for_nested_blocks(stmt, rec)
+            def visitor(expr: Expression) -> None:
+                if not region.contains_node(expr):
+                    return
+                cands.append(expr)
+            replace_subexprs(stmt, visitor)
+    rec(fn.body)
+    if not cands:
+        return False
+
+    expr = random.choice(cands)
+    type: SimpleType = decayed_expr_type(expr, typemap)
+    base_type = resolve_typedefs(type, typemap)
+
+    if not isinstance(base_type, ca.TypeDecl):
+        return False
+    if not isinstance(base_type.type, ca.IdentifierType):
+        return False
+    if all(x not in base_type.type.names for x in ['int', 'char', 'long', 'short', 'signed', 'unsigned']):
+        return False
+
+    # Mask as if restricting the value to 8, 16, 32, or 64-bit width.
+    # Sometimes use an unsigned mask like '0xFFu'
+    masks: List[str] = ['0xFF', '0xFFFF', '0xFFFFFFFF', '0xFFFFFFFFFFFFFFFF']
+    mask = random.choice(masks) + random.choice(['', 'u'])
+
+    visit_replace(fn.body, lambda n, _: ca.BinaryOp('&', expr, ca.Constant('int', mask)) if n is expr else None)
+    return True
+
 # struct_ref          # type of a         # easiest conversion
 ################################################################
 # (a + b).c;          # impossible        #
@@ -1018,48 +1057,6 @@
 
     return changed
 
-=======
-def perm_add_mask(
-    fn: ca.FuncDef, ast: ca.FileAST, indices: Indices, region: Region, random: Random
-) -> bool:
-    """Add a mask of 0xFF[FFFFFFFFFFFFFF] to a random expression of integer type.
-    In some cases this mask is optimized out but affects regalloc."""
-    typemap = build_typemap(ast)
-    cands: List[Expression] = []
-
-    # Find expression to add the mask to
-    def rec(block: Block) -> None:
-        for stmt in ast_util.get_block_stmts(block, False):
-            ast_util.for_nested_blocks(stmt, rec)
-            def visitor(expr: Expression) -> None:
-                if not region.contains_node(expr):
-                    return
-                cands.append(expr)
-            replace_subexprs(stmt, visitor)
-    rec(fn.body)
-    if not cands:
-        return False
-
-    expr = random.choice(cands)
-    type: SimpleType = decayed_expr_type(expr, typemap)
-    base_type = resolve_typedefs(type, typemap)
-
-    if not isinstance(base_type, ca.TypeDecl):
-        return False
-    if not isinstance(base_type.type, ca.IdentifierType):
-        return False
-    if all(x not in base_type.type.names for x in ['int', 'char', 'long', 'short', 'signed', 'unsigned']):
-        return False
-
-    # Mask as if restricting the value to 8, 16, 32, or 64-bit width.
-    # Sometimes use an unsigned mask like '0xFFu'
-    masks: List[str] = ['0xFF', '0xFFFF', '0xFFFFFFFF', '0xFFFFFFFFFFFFFFFF']
-    mask = random.choice(masks) + random.choice(['', 'u'])
-
-    visit_replace(fn.body, lambda n, _: ca.BinaryOp('&', expr, ca.Constant('int', mask)) if n is expr else None)
-    return True
->>>>>>> cc7ae0c6
-
 class Randomizer:
     def __init__(self, rng_seed: int) -> None:
         self.random = Random(rng_seed)
